--- conflicted
+++ resolved
@@ -1189,19 +1189,6 @@
             st.caption("Kill-Switch активен до ручного возобновления.")
 
         st.divider()
-<<<<<<< HEAD
-=======
-        trade_ticket(
-            settings=settings,
-            client_factory=cached_api_client,
-            state=state,
-            on_success=[_trigger_refresh],
-            key_prefix="quick_trade",
-            compact=True,
-        )
-
-        st.divider()
->>>>>>> 672a8f3b
         st.header("🌐 Фильтры сигналов")
         actionable_only = st.checkbox(
             "Только actionable",
