--- conflicted
+++ resolved
@@ -1253,7 +1253,6 @@
                 clear_pause()
                 _trigger_refresh()
         else:
-<<<<<<< HEAD
             if mode == "pause":
                 if st.button("⏸ Поставить на паузу", use_container_width=True):
                     activate_kill_switch(pause_minutes, kill_reason or "Paused via dashboard")
@@ -1282,26 +1281,6 @@
                         state["kill_switch_confirm_pending"] = False
 
         if kill_state.paused and getattr(kill_state, "manual", False):
-=======
-            if st.button("⏸ Поставить на паузу", use_container_width=True):
-                activate_kill_switch(pause_minutes, kill_reason or "Paused via dashboard")
-                _trigger_refresh()
-
-        st.subheader("🛑 Kill-Switch")
-        kill_duration = st.number_input(
-            "Kill-switch: длительность паузы (мин)",
-            min_value=1,
-            max_value=2880,
-            step=5,
-            value=int(state.get("kill_custom_minutes", BASE_SESSION_STATE.get("kill_custom_minutes", 60))),
-            key="kill_custom_minutes",
-            help="Сколько минут бот будет на паузе после аварийной остановки.",
-        )
-        if st.button("Активировать Kill-Switch", use_container_width=True):
-            activate_kill_switch(float(kill_duration), kill_reason or "Manual kill-switch")
-            _trigger_refresh()
-        if kill_state.paused and not kill_state.until:
->>>>>>> 6d5fc7bc
             st.caption("Kill-Switch активен до ручного возобновления.")
 
         st.divider()
