from __future__ import annotations

import asyncio
<<<<<<< HEAD
import hashlib
import hmac
=======
import hmac
import hashlib
>>>>>>> 9838e4bb
import inspect
import json
import os
import random
<<<<<<< HEAD
import re
=======
>>>>>>> 9838e4bb
import threading
import time
import uuid
from collections import OrderedDict, deque
from collections.abc import Iterable, Mapping
from concurrent.futures import Executor, ThreadPoolExecutor
from contextvars import copy_context
from copy import deepcopy
from dataclasses import dataclass
from decimal import Decimal, InvalidOperation
from email.utils import parsedate_to_datetime
from functools import lru_cache, partial, wraps
from typing import TYPE_CHECKING, Any
from urllib.parse import urlencode

import requests
from tenacity import Retrying, retry_if_exception_type, stop_after_attempt
from tenacity.wait import wait_base

if TYPE_CHECKING:
    from .envs import Settings

API_MAIN = "https://api.bybit.com"
API_TEST = "https://api-testnet.bybit.com"

from .helpers import ensure_link_id
from .http_client import create_http_session
from .bybit_errors import (
    BybitErrorPolicy,
    extract_ret_message,
    normalise_ret_code,
    resolve_error_policy,
)
from .log import log
from .time_sync import SyncedTimestamp, invalidate_synced_clock, synced_timestamp


class _RetryableRequestError(RuntimeError):
    """Internal marker for retryable network or exchange failures."""

    def __init__(
        self,
        message: str,
        *,
        meta: Mapping[str, Any] | None = None,
        retry_after: object | None = None,
    ) -> None:
        super().__init__(message)
        self.meta = dict(meta or {})
        hint_source = retry_after
        if hint_source is None and "retry_after" in self.meta:
            hint_source = self.meta["retry_after"]
        parsed_hint = _coerce_positive_seconds(hint_source)
        self.retry_after: float | None = parsed_hint
        if parsed_hint is not None:
            self.meta["retry_after"] = parsed_hint
            # Preserve a snake_case copy for programmatic access alongside the
            # camelCase variant emitted in structured logs.
            self.meta.setdefault("retry_after_seconds", parsed_hint)


def _coerce_positive_seconds(value: object | None) -> float | None:
    """Return a positive float for delay values, falling back to ``None``."""

    if value is None:
        return None

    candidate: float | None
    if isinstance(value, (int, float)):
        candidate = float(value)
    else:
        text = str(value).strip()
        if not text:
            return None
        try:
            candidate = float(text)
        except ValueError:
            try:
                parsed = parsedate_to_datetime(text)
            except (TypeError, ValueError):
                return None
            else:
                candidate = (parsed.timestamp() - time.time()) if parsed is not None else None

    if candidate is None:
        return None

    if candidate > 1e12:
        candidate = candidate / 1000.0

    if candidate <= 0:
        return None

    return float(candidate)


def _parse_limit_status(value: object | None) -> tuple[int | None, int | None]:
    """Return ``(remaining, limit)`` parsed from Bybit's limit status header."""

    if value is None:
        return None, None

    text = str(value).strip()
    if not text:
        return None, None

    if "/" not in text:
        try:
            limit = int(float(text))
        except (TypeError, ValueError):
            return None, None
        return None, limit

    left, _, right = text.partition("/")
    remaining: int | None
    limit: int | None

    try:
        remaining = int(float(left.strip())) if left.strip() else None
    except (TypeError, ValueError):
        remaining = None

    try:
        limit = int(float(right.strip())) if right.strip() else None
    except (TypeError, ValueError):
        limit = None

    return remaining, limit


def _retry_delay_from_headers(response: requests.Response | None) -> float | None:
    """Inspect response headers for retry hints (Retry-After, rate-limit reset)."""

    if response is None:
        return None

    headers = getattr(response, "headers", None)
    if not headers:
        return None

    lower = {str(key).lower(): value for key, value in headers.items() if key}

    for header in ("retry-after", "x-bapi-retry-after", "x-ratelimit-reset-after"):
        if header in lower:
            delay = _coerce_positive_seconds(lower[header])
            if delay is not None:
                return delay

    reset_timestamp = lower.get("x-bapi-limit-reset-timestamp")
    delay = _coerce_positive_seconds(reset_timestamp)
    if delay is not None:
        # Header contains absolute timestamp in seconds; convert to delta.
        delta = delay - time.time()
        if delta > 0:
            return delta

    window = lower.get("x-bapi-limit-reset") or lower.get("x-ratelimit-reset")
    delay = _coerce_positive_seconds(window)
    if delay is not None:
        return delay

    return None


def _retry_delay_from_payload(payload: Mapping[str, object] | None) -> float | None:
    """Return retry delay derived from Bybit's structured error payload."""

    if not isinstance(payload, Mapping):
        return None

    ret_ext = payload.get("retExtInfo")
    if isinstance(ret_ext, Mapping):
        for key in ("retryAfter", "timeInterval", "period"):
            delay = _coerce_positive_seconds(ret_ext.get(key))
            if delay is not None:
                return delay

    return None


def _compute_retry_delay(
    attempt: int,
    *,
    retry_after: float | None,
    minimum: float = 0.5,
    maximum: float = 30.0,
    base: float = 0.5,
    backoff_cap: float = 5.0,
    growth: float = 2.0,
    jitter: float = 0.5,
) -> float:
    """Return an exponential backoff delay with jitter respecting retry hints."""

    retry_hint = None
    if retry_after is not None:
        try:
            retry_hint = float(retry_after)
        except (TypeError, ValueError):
            retry_hint = None
        else:
            if retry_hint <= 0:
                retry_hint = None

    try:
        attempt_index = max(int(attempt) - 1, 0)
    except (TypeError, ValueError):  # pragma: no cover - defensive
        attempt_index = 0

    backoff = base * (growth ** attempt_index)
    if backoff_cap is not None:
        backoff = min(backoff, float(backoff_cap))

    minimum_delay = float(minimum)
    delay = max(backoff, minimum_delay)
    use_jitter = True
    if retry_hint is not None and retry_hint > delay:
        delay = retry_hint
        use_jitter = False

    if use_jitter and jitter and jitter > 0:
        delay += random.random() * float(jitter)
        if retry_hint is not None:
            delay = max(delay, retry_hint)

    if maximum is not None:
        delay = min(delay, float(maximum))

    return max(delay, 0.0)


class _AdaptiveWait(wait_base):
    """Tenacity wait strategy that respects retry hints and HTTP status codes."""

    def __call__(self, retry_state):  # type: ignore[override]
        attempt = getattr(retry_state, "attempt_number", 1) or 1
        outcome = getattr(retry_state, "outcome", None)
        exception = outcome.exception() if outcome is not None and outcome.failed else None

        retry_after: float | None = None
        status: int | None = None
        if isinstance(exception, _RetryableRequestError):
            retry_after = exception.retry_after
            try:
                status = int(exception.meta.get("status")) if "status" in exception.meta else None
            except (TypeError, ValueError):
                status = None

        minimum = 0.2 if status == 429 else 0.05
        maximum = 12.0 if status == 429 else 6.0
        base = 0.6 if status == 429 else 0.3
        backoff_cap = 8.0 if status == 429 else 3.0

        delay = _compute_retry_delay(
            attempt,
            retry_after=retry_after,
            minimum=minimum,
            maximum=maximum,
            base=base,
            backoff_cap=backoff_cap,
            jitter=0.6,
        )
        return max(delay, minimum)


_LIMIT_STATUS_SPLIT_RE = re.compile(r"[;,]")
_LIMIT_STATUS_RATIO_RE = re.compile(r"(?P<used>\d+(?:\.\d+)?)\s*/\s*(?P<limit>\d+(?:\.\d+)?)")
_LIMIT_STATUS_PERCENT_RE = re.compile(r"(?P<pct>\d+(?:\.\d+)?)\s*%")


@dataclass(frozen=True)
class _LimitStatusHint:
    entries: tuple[tuple[str, float, float | None], ...]
    utilisation: float | None
    slowdown: float


@lru_cache(maxsize=256)
def _normalised_limit_status(text: str) -> _LimitStatusHint:
    entries: list[tuple[str, float, float | None]] = []
    for chunk in _LIMIT_STATUS_SPLIT_RE.split(text):
        piece = chunk.strip()
        if not piece:
            continue
        label = ""
        if ":" in piece:
            label, _, remainder = piece.partition(":")
            piece = remainder.strip()
            label = label.strip()
        ratio_match = _LIMIT_STATUS_RATIO_RE.search(piece)
        if ratio_match:
            try:
                used = float(ratio_match.group("used"))
                limit = float(ratio_match.group("limit"))
            except (TypeError, ValueError):
                continue
            entries.append((label or "default", used, limit))
            continue
        percent_match = _LIMIT_STATUS_PERCENT_RE.search(piece)
        if percent_match:
            try:
                pct = float(percent_match.group("pct"))
            except (TypeError, ValueError):
                continue
            entries.append((label or "default", pct, 100.0))
            continue
        try:
            value_float = float(piece)
        except ValueError:
            continue
        entries.append((label or "default", value_float, None))
    entries_tuple = tuple(entries)
    utilisation = _limit_status_utilisation(entries_tuple)
    slowdown = _limit_status_delay(utilisation)
    return _LimitStatusHint(entries_tuple, utilisation, slowdown)


def _limit_status_hint(value: object | None) -> _LimitStatusHint | None:
    if value is None:
        return None

    text = str(value).strip()
    if not text:
        return None

    return _normalised_limit_status(text)


def _parse_limit_status(value: object | None) -> list[tuple[str, float, float | None]]:
    hint = _limit_status_hint(value)
    if hint is None:
        return []
    return list(hint.entries)


def _limit_status_utilisation(entries: Iterable[tuple[str, float, float | None]]) -> float | None:
    utilisation: float | None = None
    for _label, used, limit in entries:
        if limit is None or limit <= 0:
            continue
        try:
            ratio = float(used) / float(limit)
        except ZeroDivisionError:
            continue
        if ratio < 0:
            continue
        utilisation = ratio if utilisation is None else max(utilisation, ratio)
    return utilisation


def _limit_status_delay(utilisation: float | None) -> float:
    if utilisation is None:
        return 0.0
    if utilisation >= 0.98:
        return 1.2
    if utilisation >= 0.95:
        return 0.8
    if utilisation >= 0.9:
        return 0.6
    if utilisation >= 0.85:
        return 0.35
    if utilisation >= 0.8:
        return 0.18
    if utilisation >= 0.75:
        return 0.08
    return 0.0


class _TTLCache:
    """Thread-safe TTL cache for JSON serialisable API responses."""

    def __init__(self) -> None:
        self._entries: dict[object, tuple[float | None, object]] = {}
        self._lock = threading.Lock()

    def get(self, key: object) -> object | None:
        now = time.monotonic()
        with self._lock:
            record = self._entries.get(key)
            if record is None:
                return None
            expires_at, payload = record
            if expires_at is not None and expires_at < now:
                self._entries.pop(key, None)
                return None
            return deepcopy(payload)

    def set(self, key: object, value: object, ttl: float | int | None) -> None:
        expires_at: float | None
        if ttl is None:
            expires_at = None
        else:
            ttl_float = float(ttl)
            expires_at = time.monotonic() + ttl_float if ttl_float > 0 else None
        with self._lock:
            self._entries[key] = (expires_at, deepcopy(value))

    def invalidate(self, key: object) -> None:
        with self._lock:
            self._entries.pop(key, None)


class _APINanny:
    """Co-operative rate limiter for REST requests."""

    def __init__(self, *, default_window: float = 1.0, default_burst: int = 20) -> None:
        self._default_window = max(float(default_window), 0.01)
        self._default_burst = max(int(default_burst), 1)
        self._limits: dict[str, tuple[int, float]] = {}
        self._records: dict[str, deque[float]] = {}
        self._lock = threading.Lock()
        self._condition = threading.Condition(self._lock)
        self._cooldowns: dict[str, float] = {}

    def set_limit(self, key: str, *, burst: int, window: float) -> None:
        burst = max(int(burst), 1)
        window = max(float(window), 0.01)
        with self._condition:
            self._limits[key] = (burst, window)
            self._records.setdefault(key, deque())
            self._condition.notify_all()

    def _resolve_limit(self, key: str, fallback: str | None) -> tuple[int, float]:
        if key in self._limits:
            return self._limits[key]
        if fallback and fallback in self._limits:
            return self._limits[fallback]
        return self._default_burst, self._default_window

    def guard(self, key: str, *, fallback: str | None = None) -> None:
        burst, window = self._resolve_limit(key, fallback)

        fallback_key = fallback if fallback and fallback != key else None
        cooldown_keys = (key,) if fallback_key is None else (key, fallback_key)

        with self._condition:
            queue = self._records.setdefault(key, deque())
            while True:
                now = time.monotonic()
                while queue and now - queue[0] >= window:
                    queue.popleft()

                cooldown_wait = 0.0
                for candidate in cooldown_keys:
                    deadline = self._cooldowns.get(candidate, 0.0)
                    if deadline <= now and candidate in self._cooldowns:
                        self._cooldowns.pop(candidate, None)
                        continue
                    cooldown_wait = max(cooldown_wait, max(deadline - now, 0.0))

                wait_time = 0.0
                if len(queue) >= burst:
                    wait_time = max(wait_time, window - (now - queue[0]))
                if cooldown_wait > 0:
                    wait_time = max(wait_time, cooldown_wait)

                if wait_time <= 0:
                    queue.append(now)
                    self._condition.notify_all()
                    return

                self._condition.wait(timeout=wait_time)

    def slowdown(self, key: str, delay: float, *, fallback: str | None = None) -> None:
        seconds = max(float(delay or 0.0), 0.0)
        if seconds <= 0:
            return

        deadline = time.monotonic() + seconds
        fallback_key = fallback if fallback and fallback != key else None
        candidates = (key,) if fallback_key is None else (key, fallback_key)
        with self._condition:
            for candidate in candidates:
                current = self._cooldowns.get(candidate)
                if current is None or deadline > current:
                    self._cooldowns[candidate] = deadline
            self._condition.notify_all()

    def observe_quota(
        self,
        key: str,
        *,
        remaining: int | None,
        limit: int | None,
        window: float | None,
        fallback: str | None = None,
    ) -> None:
        """Update dynamic limits from exchange-provided rate limit headers."""

        if limit is None or limit <= 0:
            return

        window_seconds = max(float(window) if window else self._default_window, 0.01)
        burst = max(int(limit), 1)

        self.set_limit(key, burst=burst, window=window_seconds)
        if fallback and fallback != key:
            self.set_limit(fallback, burst=burst, window=window_seconds)

        if remaining is None:
            return

        with self._lock:
            queue = self._records.setdefault(key, deque())
            now = time.monotonic()
            while queue and now - queue[0] >= window_seconds:
                queue.popleft()

            deficit = max(burst - max(int(remaining), 0), 0)
            if deficit <= 0:
                return

            # Pre-fill the queue with timestamps slightly in the past to align
            # our local rate limiter with the server-observed usage.
            backdated = now - window_seconds + 0.001
            for _ in range(min(deficit, burst)):
                queue.append(backdated)

@dataclass
class BybitCreds:
    key: str
    secret: str
    testnet: bool = True

@dataclass
class _OrderRegistryEntry:
    signature: str
    payload: dict[str, object]
    response: Mapping[str, object] | None
    timestamp: float


class _LocalOrderRegistry:
    """Keep a bounded record of recently placed orders for idempotency."""

    def __init__(self, *, max_entries: int = 256) -> None:
        self._max_entries = max(1, int(max_entries))
        self._entries: OrderedDict[str, _OrderRegistryEntry] = OrderedDict()

    def _prune(self) -> None:
        while len(self._entries) > self._max_entries:
            self._entries.popitem(last=False)

    def remember(
        self,
        link_id: str,
        *,
        signature: str,
        payload: dict[str, object],
        response: Mapping[str, object] | None,
        timestamp: float,
    ) -> None:
        self._entries[link_id] = _OrderRegistryEntry(
            signature=signature,
            payload=dict(payload),
            response=deepcopy(response) if isinstance(response, Mapping) else response,
            timestamp=timestamp,
        )
        self._entries.move_to_end(link_id)
        self._prune()

    def lookup(self, link_id: str) -> _OrderRegistryEntry | None:
        entry = self._entries.get(link_id)
        if entry is not None:
            self._entries.move_to_end(link_id)
        return entry


class BybitAPI:
    def __init__(self, creds: BybitCreds, recv_window: int = 15000, timeout: int = 10000, verify_ssl: bool = True):
        self.creds = creds
        self.recv_window = int(recv_window)
        self.timeout = int(timeout)
        self.verify_ssl = bool(verify_ssl)
        self._http_local: threading.local = threading.local()
        self._order_registry = _LocalOrderRegistry()
        self._clock_offset_ms: float = 0.0
        self._clock_latency_ms: float = 0.0
        self._quota_lock = threading.Lock()
        self._last_quota: dict[str, object] = {}
        self._response_cache = _TTLCache()
        self._api_nanny = _APINanny(default_window=1.0, default_burst=25)
        self._api_nanny.set_limit("signed", burst=12, window=1.0)
        self._api_nanny.set_limit("public", burst=25, window=1.0)
        # Fee lookups are particularly chatty during analytics; constrain harder.
        self._api_nanny.set_limit("signed:/v5/account/fee-rate", burst=4, window=1.0)
        self._cache_ttl: dict[str, float] = {"signed:/v5/account/fee-rate": 300.0}

    def _thread_local_session(self) -> requests.Session:
        session = getattr(self._http_local, "session", None)
        if session is None:
            session = create_http_session()
            self._http_local.session = session
        return session

    @property
    def session(self) -> requests.Session:
        """Return the thread-local HTTP client used for REST calls."""

        return self._thread_local_session()

    @session.setter
    def session(self, value: requests.Session | None) -> None:
        if value is None:
            if hasattr(self._http_local, "session"):
                delattr(self._http_local, "session")
            return
        self._http_local.session = value

    @property
    def base(self) -> str:
        return API_TEST if self.creds.testnet else API_MAIN

    @property
    def clock_offset_ms(self) -> float:
        """Return the most recent server/local clock offset in milliseconds."""

        return self._clock_offset_ms

    @property
    def clock_latency_ms(self) -> float:
        """Return the last measured half round-trip latency in milliseconds."""

        return self._clock_latency_ms

    # --- signing helpers ---
    def _headers(self, ts: str, sign: str):
        return {
            "X-BAPI-API-KEY": self.creds.key,
            "X-BAPI-TIMESTAMP": ts,
            "X-BAPI-RECV-WINDOW": str(self.recv_window),
            "X-BAPI-SIGN": sign,
            "X-BAPI-SIGN-TYPE": "2",
            "Content-Type": "application/json",
        }

    def _sign(self, ts: str, query_or_body: str):
        payload = f"{ts}{self.creds.key}{self.recv_window}{query_or_body}"
        return hmac.new(self.creds.secret.encode(), payload.encode(), hashlib.sha256).hexdigest()

    def _timestamp_ms(self, *, force_refresh: bool = False) -> int:
        timeout_seconds = max(self.timeout / 1000.0, 1.0)
        snapshot: SyncedTimestamp = synced_timestamp(
            self.base,
            session=self.session,
            timeout=timeout_seconds,
            verify=self.verify_ssl,
            force_refresh=force_refresh,
        )
        self._clock_offset_ms = snapshot.offset_ms
        self._clock_latency_ms = snapshot.latency_ms
        return snapshot.as_int()

    def _req(self, method: str, path: str, params: dict | None = None, body: dict | None = None, signed: bool = False):
        url = self.base + path
        bucket = "signed" if signed else "public"

        if not signed:
            if method.upper() == "GET":
                r = self.session.get(
                    url,
                    params=params,
                    timeout=self.timeout,
                    verify=self.verify_ssl,
                )
            else:
                r = self.session.request(
                    method.upper(),
                    url,
                    params=None,
                    data=json.dumps(body or {}),
                    timeout=self.timeout,
                    verify=self.verify_ssl,
                    headers={"Content-Type": "application/json"},
                )
            r.raise_for_status()
<<<<<<< HEAD
            self._record_quota_headers(r, bucket=bucket, path=path)
=======
            self._record_quota_headers(r, path=path, signed=False)
>>>>>>> 9838e4bb
            return r.json()

        # signed
        ts = str(self._timestamp_ms())
        if method.upper() == "GET":
            ordered_params = sorted((params or {}).items())
            q = urlencode(ordered_params)
            sign = self._sign(ts, q)
            headers = self._headers(ts, sign)
            r = self.session.get(
                url,
                params=ordered_params,
                headers=headers,
                timeout=self.timeout,
                verify=self.verify_ssl,
            )
        else:
            q = json.dumps(body or {}, separators=(',', ':'), ensure_ascii=False, sort_keys=True)
            sign = self._sign(ts, q)
            headers = self._headers(ts, sign)
            r = self.session.request(method.upper(), url, params=None, data=q, headers=headers,
                                     timeout=self.timeout, verify=self.verify_ssl)
        r.raise_for_status()
<<<<<<< HEAD
        self._record_quota_headers(r, bucket=bucket, path=path)
=======
        self._record_quota_headers(r, path=path, signed=True)
>>>>>>> 9838e4bb
        return r.json()

    def _safe_req(self, method: str, path: str, params=None, body=None, signed=False):
        max_attempts = 5 if signed else 3
        bucket = "signed" if signed else "public"

        def _perform_once():
            self._guard_quota(path, signed=signed)
            try:
                resp = self._req(method, path, params=params, body=body, signed=signed)
            except requests.exceptions.HTTPError as exc:
                response = exc.response
                self._record_quota_headers(response, bucket=bucket, path=path)
                status_code = response.status_code if response is not None else None
                detail = ""
                if response is not None:
                    try:
                        payload = response.json()
                        if isinstance(payload, Mapping):
                            detail = str(payload.get("retMsg") or payload.get("ret_message") or "").strip()
                            if not detail:
                                detail = str(payload.get("message", "")).strip()
                    except ValueError:
                        detail = response.text.strip()
                    if not detail:
                        detail = response.text.strip()
                message = detail or str(exc)
                if status_code == 401:
                    raise RuntimeError(
                        "Bybit authentication failed: please verify API key/secret, permissions, and network selection."
                        f" ({message})"
                    ) from exc

                retry_after = _retry_delay_from_headers(response)

                meta = {"status": status_code, "message": message}
                if retry_after is not None:
                    meta["retry_after"] = retry_after
                log("bybit.http_error", method=method, path=path, **meta)

                if status_code in {429, 503}:
                    raise _RetryableRequestError(
                        f"HTTP error {status_code or 'unknown'} while calling {path}: {message}",
                        meta=meta,
                        retry_after=retry_after,
                    ) from exc

                raise RuntimeError(
                    f"HTTP error {status_code or 'unknown'} while calling {path}: {message}"
                ) from exc
            except requests.exceptions.RequestException as exc:
                meta = {"err": str(exc)}
                log("bybit.network_error", method=method, path=path, **meta)
                raise _RetryableRequestError(str(exc), meta=meta) from exc

            if not isinstance(resp, dict):
                return resp

            ret_code_value = resp.get("retCode", 0)
            numeric_code, ret_code_text = normalise_ret_code(ret_code_value)

            if numeric_code == 0 or ret_code_text == "0":
                return resp

            ret_msg = extract_ret_message(resp)
            error_meta = {"retCode": ret_code_value, "retMsg": ret_msg or None, "path": path}
            log("bybit.exchange_error", method=method, **error_meta)

            code_for_message = ret_code_text or str(ret_code_value)
            message = f"Bybit error {code_for_message}: {ret_msg or 'unknown error'} ({path})"

            policy = resolve_error_policy(numeric_code)
            if policy.requires_signed and not signed:
                policy = BybitErrorPolicy()

            if policy.invalidate_clock and signed:
                invalidate_synced_clock(self.base)
                self._timestamp_ms(force_refresh=True)
            if policy.retryable:
                retry_after = _retry_delay_from_payload(resp)
                if retry_after is not None:
                    error_meta = dict(error_meta)
                    error_meta["retry_after"] = retry_after
                raise _RetryableRequestError(
                    message,
                    meta=error_meta,
                    retry_after=retry_after,
                )

            raise RuntimeError(message)

        def _log_retry(retry_state) -> None:
            outcome = getattr(retry_state, "outcome", None)
            exception = outcome.exception() if outcome is not None and outcome.failed else None
            meta: dict[str, object] = {}
            if isinstance(exception, _RetryableRequestError):
                meta.update(exception.meta)
                retry_hint = exception.retry_after
                if retry_hint is None:
                    retry_hint = _coerce_positive_seconds(meta.get("retry_after"))
                if retry_hint is not None:
                    meta.setdefault("retry_after", retry_hint)
                    meta.setdefault("retry_after_seconds", retry_hint)
                    meta.setdefault("retryAfterSeconds", round(retry_hint, 3))
            meta.update(
                {
                    "attempt": getattr(retry_state, "attempt_number", 0),
                    "maxAttempts": max_attempts,
                    "method": method,
                    "path": path,
                }
            )
            next_action = getattr(retry_state, "next_action", None)
            sleep_for = getattr(next_action, "sleep", None) if next_action is not None else None
            if sleep_for is not None:
                meta["sleep"] = round(float(sleep_for), 4)
            log("bybit.request.retry", **meta)

        retryer = Retrying(
            stop=stop_after_attempt(max_attempts),
            wait=_AdaptiveWait(),
            retry=retry_if_exception_type(_RetryableRequestError),
            reraise=True,
            before_sleep=_log_retry,
        )

        return retryer(_perform_once)

    def _guard_quota(self, path: str, *, signed: bool) -> None:
        nanny = getattr(self, "_api_nanny", None)
        if nanny is None:
            return
        bucket = "signed" if signed else "public"
        key = f"{bucket}:{path}" if path else bucket
        nanny.guard(key, fallback=bucket)

    def _record_quota_headers(
        self,
        response: requests.Response | None,
        *,
<<<<<<< HEAD
        bucket: str,
        path: str | None = None,
=======
        path: str,
        signed: bool,
>>>>>>> 9838e4bb
    ) -> None:
        if response is None:
            return

        headers = getattr(response, "headers", None)
        if not headers:
            return

        quota_fields: dict[str, object] = {}
<<<<<<< HEAD
        limit_status_raw: object | None = None

=======
        lower_headers = {str(key).lower(): value for key, value in headers.items() if key}
>>>>>>> 9838e4bb
        for key, value in headers.items():
            lower_key = key.lower()
            if lower_key == "x-bapi-limit-status":
                limit_status_raw = value
            if "quota" not in lower_key and "ratelimit" not in lower_key:
                continue
            if value is None:
                continue
            parsed: object = value
            if isinstance(value, str):
                stripped = value.strip()
                if stripped:
                    try:
                        if "." in stripped:
                            parsed = float(stripped)
                        else:
                            parsed = int(stripped)
                    except ValueError:
                        parsed = stripped
                else:
                    parsed = stripped
            quota_fields[key] = parsed

        utilisation = None
        delay = 0.0
        hint = _limit_status_hint(limit_status_raw)
        if hint is not None and hint.entries:
            quota_fields["X-Bapi-Limit-Status"] = str(limit_status_raw)
            utilisation = hint.utilisation
            if utilisation is not None:
                quota_fields["X-Bapi-Limit-Utilisation"] = utilisation
                quota_fields["X-Bapi-Limit-Bucket"] = bucket
            delay = hint.slowdown

        if not quota_fields and utilisation is None:
            return

        bucket = "signed" if signed else "public"
        nanny = getattr(self, "_api_nanny", None)
        remaining, limit = _parse_limit_status(lower_headers.get("x-bapi-limit-status"))
        reset_hint = (
            lower_headers.get("x-bapi-limit-reset-after")
            or lower_headers.get("x-ratelimit-reset-after")
            or lower_headers.get("x-bapi-limit-reset")
            or lower_headers.get("x-ratelimit-reset")
            or lower_headers.get("x-bapi-limit-interval")
        )
        window = _coerce_positive_seconds(reset_hint)
        if nanny is not None and limit is not None:
            key = f"{bucket}:{path}" if path else bucket
            nanny.observe_quota(
                key,
                remaining=remaining,
                limit=limit,
                window=window,
                fallback=bucket,
            )

        quota_fields["updated_at"] = time.time()
        with self._quota_lock:
            self._last_quota = quota_fields

        if delay > 0:
            log(
                "bybit.rate_limit.slowdown",
                bucket=bucket,
                utilisation=round(float(utilisation), 4) if utilisation is not None else None,
                sleep=round(delay, 4),
                raw=str(limit_status_raw) if limit_status_raw is not None else None,
            )
            key = f"{bucket}:{path}" if path else bucket
            nanny = getattr(self, "_api_nanny", None)
            if nanny is not None:
                nanny.slowdown(key, delay, fallback=bucket)

    @property
    def quota_snapshot(self) -> dict[str, object]:
        with self._quota_lock:
            return dict(self._last_quota)

    @staticmethod
    def _normalise_cursor(cursor: str | None) -> str | None:
        if cursor is None:
            return None

        if not isinstance(cursor, str):
            try:
                cursor = str(cursor)
            except Exception:
                return None

        stripped = cursor.strip()
        return stripped or None

    @staticmethod
    def _normalise_numeric_fields(payload: dict[str, object], numeric_fields: set[str]) -> None:
        for key in numeric_fields & payload.keys():
            value = payload[key]
            if value is None or isinstance(value, bool):
                continue

            try:
                if isinstance(value, Decimal):
                    dec_value = value
                elif isinstance(value, int):
                    dec_value = Decimal(value)
                elif isinstance(value, float):
                    dec_value = Decimal(str(value))
                elif isinstance(value, str):
                    stripped = value.strip()
                    if not stripped:
                        continue
                    dec_value = Decimal(stripped)
                else:
                    continue
            except (InvalidOperation, ValueError, TypeError):
                continue

            normalised = format(dec_value.normalize(), "f")
            if "." in normalised:
                normalised = normalised.rstrip("0").rstrip(".")

            payload[key] = normalised or "0"

    @staticmethod
    def _sanitise_order_link_id(payload: dict[str, object], key: str = "orderLinkId") -> None:
        if key not in payload:
            return

        sanitised = ensure_link_id(payload.get(key))
        if sanitised is None:
            payload.pop(key, None)
        else:
            payload[key] = sanitised

    @staticmethod
    def _is_successful_response(response: Mapping[str, object] | None) -> bool:
        if not isinstance(response, Mapping):
            return False
        ret_code = response.get("retCode")
        if ret_code is None:
            return False
        try:
            return int(ret_code) == 0
        except (TypeError, ValueError):
            return False

    @staticmethod
    def _json_safe(value: Any) -> Any:
        if isinstance(value, Decimal):
            return format(value, "f")
        if isinstance(value, (list, tuple, set)):
            return [BybitAPI._json_safe(item) for item in value]
        if isinstance(value, Mapping):
            return {str(key): BybitAPI._json_safe(val) for key, val in value.items()}
        return value

    @staticmethod
    def _order_log_meta(data: Mapping[str, Any]) -> dict[str, Any]:
        category = data.get("category")
        symbol = data.get("symbol")
        side = data.get("side")
        order_type = data.get("orderType")
        order_link = data.get("orderLinkId")
        return {
            "category": str(category) if category is not None else None,
            "symbol": str(symbol).upper() if symbol is not None else None,
            "side": str(side).capitalize() if isinstance(side, str) else side,
            "orderType": str(order_type) if order_type is not None else None,
            "orderLinkId": str(order_link) if order_link is not None else None,
        }

    # --- public market ---
    def server_time(self):
        return self._safe_req("GET", "/v5/market/time")

    def instruments_info(
        self,
        category: str = "spot",
        symbol: str | None = None,
        *,
        limit: int | None = None,
        cursor: str | None = None,
        status: str | None = None,
        baseCoin: str | None = None,
    ):
        params = {"category": category}
        if symbol:
            params["symbol"] = symbol
        if limit is not None:
            try:
                params["limit"] = int(limit)
            except (TypeError, ValueError):
                pass
        cursor_token = self._normalise_cursor(cursor)
        if cursor_token:
            params["cursor"] = cursor_token
        if status:
            params["status"] = status
        if baseCoin:
            params["baseCoin"] = baseCoin
        return self._safe_req("GET", "/v5/market/instruments-info", params=params)

    def tickers(self, category: str = "spot", symbol: str | None = None):
        params = {"category": category}
        if symbol:
            params["symbol"] = symbol
        return self._safe_req("GET", "/v5/market/tickers", params=params)

    def orderbook(self, category: str, symbol: str, limit: int = 50):
        params = {"category": category, "symbol": symbol, "limit": int(limit)}
        return self._safe_req("GET", "/v5/market/orderbook", params=params)

    def kline(
        self,
        category: str,
        symbol: str,
        interval: int = 1,
        limit: int = 200,
        start: int | None = None,
        end: int | None = None,
    ):
        params = {"category": category, "symbol": symbol, "interval": str(interval), "limit": int(limit)}
        if start is not None:
            params["start"] = int(start)
        if end is not None:
            params["end"] = int(end)
        return self._safe_req("GET", "/v5/market/kline", params=params)

    # --- private ---
    def wallet_balance(self, accountType: str = "UNIFIED"):
        params = {"accountType": accountType}
        return self._safe_req("GET", "/v5/account/wallet-balance", params=params, signed=True)

    def open_orders(
        self,
        category: str = "spot",
        symbol: str | None = None,
        openOnly: int = 1,
        cursor: str | None = None,
    ):
        params = {"category": category, "openOnly": int(openOnly)}
        if symbol:
            params["symbol"] = symbol
        cursor_token = self._normalise_cursor(cursor)
        if cursor_token:
            params["cursor"] = cursor_token
        return self._safe_req("GET", "/v5/order/realtime", params=params, signed=True)

    def execution_list(
        self,
        category: str = "spot",
        symbol: str | None = None,
        start: int | None = None,
        end: int | None = None,
        limit: int | None = 50,
        cursor: str | None = None,
    ):
        """Fetch recent trade executions for the authenticated account.

        Mirrors the ``GET /v5/execution/list`` endpoint and is used by health
        checks to confirm that real trades are flowing through the account.
        """

        params: dict[str, object] = {"category": category}
        if limit is not None:
            try:
                params["limit"] = int(limit)
            except (TypeError, ValueError):
                pass
        if symbol:
            params["symbol"] = symbol
        if start is not None:
            params["start"] = int(start)
        if end is not None:
            params["end"] = int(end)
        cursor_token = self._normalise_cursor(cursor)
        if cursor_token:
            params["cursor"] = cursor_token
        return self._safe_req("GET", "/v5/execution/list", params=params, signed=True)

    def fee_rate(
        self,
        category: str = "spot",
        symbol: str | None = None,
        baseCoin: str | None = None,
    ):
        """Fetch taker/maker fee rates for the given instrument.

        Mirrors the ``GET /v5/account/fee-rate`` endpoint documented by Bybit.
        The endpoint is private and therefore requires an authenticated request.
        """

        params = {"category": category}
        if symbol:
            params["symbol"] = symbol
        if baseCoin:
            params["baseCoin"] = baseCoin
        cache_key = (
            "fee_rate",
            self.base,
            self.creds.key,
            tuple(sorted(params.items())),
        )
        cached = self._response_cache.get(cache_key)
        if cached is not None:
            return cached

        response = self._safe_req("GET", "/v5/account/fee-rate", params=params, signed=True)
        ttl = self._cache_ttl.get("signed:/v5/account/fee-rate")
        self._response_cache.set(cache_key, response, ttl)
        return response

    def place_order(self, **kwargs):
        """Submit a single signed order with basic validation and normalisation."""

        if not kwargs:
            raise ValueError("place_order requires parameters")

        payload = dict(kwargs)

        existing_link = payload.get("orderLinkId")
        if not isinstance(existing_link, str) or not existing_link.strip():
            payload["orderLinkId"] = str(uuid.uuid4())

        required_fields = {"category", "symbol", "side", "orderType"}
        missing = [field for field in required_fields if not payload.get(field)]
        if missing:
            raise ValueError(
                "place_order requires fields: " + ", ".join(sorted(missing))
            )

        quantity_keys = {"qty", "orderQty", "orderValue", "notional"}
        if not any(key in payload and payload[key] is not None for key in quantity_keys):
            raise ValueError(
                "place_order requires a quantity such as `qty` or `orderValue`"
            )

        if isinstance(payload["side"], str):
            normalised_side = payload["side"].capitalize()
            if normalised_side not in {"Buy", "Sell"}:
                raise ValueError("place_order side must be 'buy' or 'sell'")
            payload["side"] = normalised_side

        numeric_fields = {
            "qty",
            "orderQty",
            "price",
            "triggerPrice",
            "takeProfit",
            "stopLoss",
            "basePrice",
            "tpTriggerPrice",
            "slTriggerPrice",
            "notional",
            "orderValue",
        }

        pre_normalised = {key: payload.get(key) for key in numeric_fields if key in payload}

        self._normalise_numeric_fields(payload, numeric_fields)
        self._sanitise_order_link_id(payload)

        order_link_id: str | None
        link_candidate = payload.get("orderLinkId")
        if isinstance(link_candidate, str) and link_candidate.strip():
            order_link_id = link_candidate.strip()
        else:
            order_link_id = None

        json_payload = self._json_safe(payload)
        if isinstance(json_payload, Mapping):
            json_payload = dict(json_payload)
        payload_signature = json.dumps(
            json_payload,
            sort_keys=True,
            separators=(",", ":"),
            ensure_ascii=False,
        )

        log_meta = self._order_log_meta(payload)

        if order_link_id:
            existing = self._order_registry.lookup(order_link_id)
            if existing is not None:
                if existing.signature != payload_signature:
                    log(
                        "order.idempotent.conflict",
                        **log_meta,
                        existingPayload=existing.payload,
                    )
                    raise ValueError(
                        "orderLinkId reused with different parameters; "
                        "generate a new link id to submit a new order"
                    )
                log("order.idempotent.skip", **log_meta)
                return deepcopy(existing.response) if isinstance(existing.response, Mapping) else existing.response

        normalised_changes = {}
        for key, before in pre_normalised.items():
            after = payload.get(key)
            if before != after:
                normalised_changes[key] = {
                    "before": self._json_safe(before),
                    "after": self._json_safe(after),
                }

        if normalised_changes:
            log("order.normalise", **log_meta, fields=normalised_changes)

        request_payload = self._json_safe(payload)
        log("order.request", **log_meta, payload=request_payload)

        try:
            response = self._safe_req(
                "POST", "/v5/order/create", body=payload, signed=True
            )
        except Exception as exc:
            log("order.error", **log_meta, err=str(exc))
            raise

        self._self_check_order_action(
            action="place",
            payload=payload,
            response=response,
        )

        response_payload = self._json_safe(response)
        log("order.response", **log_meta, payload=response_payload)

        if order_link_id and self._is_successful_response(response):
            json_response = (
                dict(response_payload)
                if isinstance(response_payload, Mapping)
                else response
            )
            self._order_registry.remember(
                order_link_id,
                signature=payload_signature,
                payload=json_payload if isinstance(json_payload, dict) else {},
                response=json_response if isinstance(json_response, Mapping) else None,
                timestamp=time.time(),
            )

        return response

    def cancel_order(self, **kwargs):
        """Cancel an active order through the signed v5 endpoint."""

        if not kwargs:
            raise ValueError("cancel_order requires parameters")

        payload = dict(kwargs)

        if not payload.get("category"):
            raise ValueError("cancel_order requires `category`")

        if not (payload.get("orderId") or payload.get("orderLinkId")):
            raise ValueError("cancel_order requires `orderId` or `orderLinkId`")

        self._sanitise_order_link_id(payload)

        response = self._safe_req("POST", "/v5/order/cancel", body=payload, signed=True)

        self._self_check_order_action(
            action="cancel",
            payload=payload,
            response=response,
        )

        return response

    def _self_check_order_action(
        self,
        *,
        action: str,
        payload: Mapping[str, object],
        response: Mapping[str, object] | None,
    ) -> None:
        """Verify that order placement/cancellation affected Bybit state."""

        try:
            if action not in {"place", "cancel"}:
                return

            category_raw = payload.get("category")
            category = str(category_raw).strip() if isinstance(category_raw, str) else None

            result = response.get("result") if isinstance(response, Mapping) else None
            if not isinstance(result, Mapping):
                result = {}

            status_value: object = result.get("orderStatus")
            if status_value is None:
                status_value = payload.get("orderStatus")

            status_str: str | None
            if isinstance(status_value, str):
                status_str = status_value.strip() or None
            elif status_value is None:
                status_str = None
            else:
                status_str = str(status_value).strip() or None

            status_key: str | None
            if status_str:
                status_key = status_str.lower().replace("_", "").replace(" ", "")
            else:
                status_key = None

            link_value: object = payload.get("orderLinkId")
            if not isinstance(link_value, str) or not link_value.strip():
                link_value = result.get("orderLinkId")

            order_link_id = ensure_link_id(link_value) if isinstance(link_value, str) else None

            order_id_value: object = payload.get("orderId")
            if not isinstance(order_id_value, str) or not order_id_value.strip():
                order_id_value = result.get("orderId")

            order_id = str(order_id_value).strip() if isinstance(order_id_value, (str, int)) else None
            if order_id == "":
                order_id = None

            if not order_link_id and not order_id:
                return

            symbol_value: object = payload.get("symbol")
            if not isinstance(symbol_value, str) or not symbol_value.strip():
                symbol_value = result.get("symbol")

            symbol = str(symbol_value).strip().upper() if isinstance(symbol_value, str) else None

            category_for_check = "spot" if action == "place" else category
            if not category_for_check:
                category_for_check = "spot" if action == "place" else None
            if not category_for_check:
                return

            max_attempts = 5 if action == "place" else 1
            delay_seconds = 0.3

            def _search_realtime_orders() -> tuple[bool, bool]:
                params: dict[str, object] = {"category": category_for_check}
                if symbol:
                    params["symbol"] = symbol
                if order_link_id:
                    params["orderLinkId"] = order_link_id
                if order_id:
                    params["orderId"] = order_id

                try:
                    orders_payload = self._safe_req(
                        "GET",
                        "/v5/order/realtime",
                        params=params,
                        signed=True,
                    )
                except Exception as exc:  # pragma: no cover - network/runtime errors
                    log(
                        f"order.self_check.{action}.error",
                        category=category_for_check,
                        symbol=symbol,
                        orderLinkId=order_link_id,
                        orderId=order_id,
                        err=str(exc),
                    )
                    return False, True

                orders_source: object
                if isinstance(orders_payload, Mapping):
                    orders_source = orders_payload.get("result")
                else:
                    orders_source = None

                if isinstance(orders_source, Mapping):
                    orders = orders_source.get("list")
                else:
                    orders = orders_source

                if isinstance(orders, Iterable):
                    for row in orders:
                        if not isinstance(row, Mapping):
                            continue

                        if order_link_id:
                            candidate_link = row.get("orderLinkId")
                            if (
                                isinstance(candidate_link, str)
                                and ensure_link_id(candidate_link) == order_link_id
                            ):
                                return True, False

                        if order_id:
                            candidate_id = row.get("orderId")
                            if (
                                isinstance(candidate_id, (str, int))
                                and str(candidate_id).strip() == order_id
                            ):
                                return True, False

                return False, False

            def _search_open_orders() -> tuple[bool, bool]:
                params: dict[str, object] = {"category": category_for_check, "openOnly": 1}
                if symbol:
                    params["symbol"] = symbol
                if order_link_id:
                    params["orderLinkId"] = order_link_id
                if order_id:
                    params["orderId"] = order_id

                cursor: str | None = None
                seen_cursors: set[str] = set()
                max_pages = 5

                for _ in range(max_pages):
                    if cursor:
                        params["cursor"] = cursor
                    elif "cursor" in params:
                        params.pop("cursor", None)

                    try:
                        orders_payload = self._safe_req(
                            "GET",
                            "/v5/order/realtime",
                            params=params,
                            signed=True,
                        )
                    except Exception as exc:  # pragma: no cover - network/runtime errors
                        log(
                            f"order.self_check.{action}.error",
                            category=category_for_check,
                            symbol=symbol,
                            orderLinkId=order_link_id,
                            orderId=order_id,
                            err=str(exc),
                        )
                        return False, True

                    orders_source = (orders_payload or {}).get("result") if isinstance(orders_payload, Mapping) else None
                    orders = orders_source.get("list") if isinstance(orders_source, Mapping) else []

                    if isinstance(orders, Iterable):
                        for row in orders:
                            if not isinstance(row, Mapping):
                                continue

                            if order_link_id:
                                candidate_link = row.get("orderLinkId")
                                if (
                                    isinstance(candidate_link, str)
                                    and ensure_link_id(candidate_link) == order_link_id
                                ):
                                    return True, False

                            if order_id:
                                candidate_id = row.get("orderId")
                                if (
                                    isinstance(candidate_id, (str, int))
                                    and str(candidate_id).strip() == order_id
                                ):
                                    return True, False

                    next_cursor_raw = orders_source.get("nextPageCursor") if isinstance(orders_source, Mapping) else None
                    if not isinstance(next_cursor_raw, str):
                        break

                    next_cursor = next_cursor_raw.strip()
                    if not next_cursor:
                        break

                    if next_cursor in seen_cursors:
                        break

                    seen_cursors.add(next_cursor)
                    cursor = next_cursor

                return False, False

            search_fn = _search_realtime_orders if action == "place" else _search_open_orders

            found = False
            aborted = False
            for attempt in range(max_attempts):
                found, aborted = search_fn()
                if found or aborted:
                    break
                if attempt < max_attempts - 1:
                    time.sleep(delay_seconds)

            expect_present = action == "place"

            CLOSED_STATUS_KEYS = {
                "filled",
                "cancelled",
                "canceled",
                "rejected",
                "deactivated",
                "expired",
                "closed",
                "terminated",
                "completed",
            }

            OPEN_STATUS_KEYS = {
                "created",
                "new",
                "pendingnew",
                "partiallyfilled",
                "partiallyfilledcanceled",
                "partiallyfilledcancelled",
                "active",
                "pendingcancel",
                "triggered",
                "untriggered",
                "live",
                "open",
                "accepted",
            }

            if status_key:
                if status_key in CLOSED_STATUS_KEYS:
                    expect_present = False
                elif action == "place" and status_key in OPEN_STATUS_KEYS:
                    expect_present = True

            ok = found if expect_present else not found

            log(
                f"order.self_check.{action}",
                category=category,
                checkCategory=category_for_check,
                symbol=symbol,
                orderLinkId=order_link_id,
                orderId=order_id,
                found=found,
                ok=ok,
                status=status_str,
            )
        except Exception as exc:  # pragma: no cover - defensive logging
            log(
                "order.self_check.exception",
                action=action,
                err=str(exc),
            )

    def cancel_all(self, category: str | None = None, **kwargs):
        """Cancel multiple orders in bulk through the signed v5 endpoint."""

        if not category:
            raise ValueError("cancel_all requires `category`")

        payload: dict[str, object] = {"category": category}

        for key, value in kwargs.items():
            if value is None:
                continue

            if key == "orderLinkId":
                if isinstance(value, str):
                    stripped = value.strip()
                    if not stripped:
                        continue
                    value = stripped
                sanitised = ensure_link_id(value)
                if sanitised is None:
                    continue
                payload[key] = sanitised
                continue

            if isinstance(value, str):
                stripped = value.strip()
                if not stripped:
                    continue
                payload[key] = stripped
            else:
                payload[key] = value

        return self._safe_req(
            "POST", "/v5/order/cancel-all", body=payload, signed=True
        )

    def amend_order(self, **kwargs):
        """Amend an existing active order via the signed v5 endpoint."""

        if not kwargs:
            raise ValueError("amend_order requires parameters")

        payload = dict(kwargs)

        if not payload.get("category"):
            raise ValueError("amend_order requires `category`")

        if not (payload.get("orderId") or payload.get("orderLinkId")):
            raise ValueError("amend_order requires `orderId` or `orderLinkId`")

        numeric_fields = {
            "qty",
            "price",
            "triggerPrice",
            "takeProfit",
            "stopLoss",
            "basePrice",
            "tpTriggerPrice",
            "slTriggerPrice",
        }

        self._normalise_numeric_fields(payload, numeric_fields)
        self._sanitise_order_link_id(payload)

        return self._safe_req("POST", "/v5/order/amend", body=payload, signed=True)

    def cancel_batch(
        self,
        *,
        category: str | None = None,
        request: Iterable[Mapping[str, object]] | None = None,
        requests: Iterable[Mapping[str, object]] | None = None,
        **kwargs,
    ):
        if not category:
            raise ValueError("cancel_batch requires `category`")

        payload_iterable = request if request is not None else requests
        if payload_iterable is None:
            raise ValueError("cancel_batch requires `request` or `requests`")

        if isinstance(payload_iterable, list):
            payload_list = payload_iterable
        else:
            payload_list = list(payload_iterable)

        if not payload_list:
            raise ValueError("cancel_batch requires a non-empty request list")

        normalised_requests: list[dict[str, object]] = []
        for index, entry in enumerate(payload_list):
            if not isinstance(entry, Mapping):
                raise TypeError(
                    "cancel_batch entries must be mappings; "
                    f"got {type(entry).__name__} at index {index}"
                )

            request_payload = dict(entry)
            if not (
                request_payload.get("orderId") or request_payload.get("orderLinkId")
            ):
                raise ValueError(
                    "cancel_batch entries require `orderId` or `orderLinkId`"
                )

            self._sanitise_order_link_id(request_payload)
            normalised_requests.append(request_payload)

        body: dict[str, object] = {
            "category": category,
            "request": normalised_requests,
        }

        for key, value in kwargs.items():
            if value is None:
                continue

            if isinstance(value, str):
                stripped = value.strip()
                if not stripped:
                    continue
                body[key] = stripped
            else:
                body[key] = value

        return self._safe_req(
            "POST", "/v5/order/cancel-batch", body=body, signed=True
        )

    def batch_cancel(
        self,
        category: str,
        requests: Iterable[Mapping[str, object]] | None = None,
        request: Iterable[Mapping[str, object]] | None = None,
        **kwargs,
    ):
        """Backwards compatible alias for :meth:`cancel_batch`.

        Legacy callers historically passed either ``requests`` or ``request``
        as the payload key. Accept both so that unsynchronised deployments keep
        working while still funnelling the request through the signed helper.
        The payload may be any iterable of request dictionaries; it will be
        materialised into a list before dispatch to guard against generators
        being consumed twice downstream. Any extra keyword arguments (for
        example ``symbol``) are forwarded unchanged to :meth:`cancel_batch`.
        """

        payload_iterable = request if request is not None else requests
        if payload_iterable is None:
            raise ValueError("batch_cancel requires `requests` or `request`")

        return self.cancel_batch(
            category=category,
            request=payload_iterable,
            **kwargs,
        )

    def batch_place(
        self,
        category: str,
        orders: Iterable[Mapping[str, object]] | None = None,
    ):
        """Place up to 10 orders in a single signed request."""

        if not category:
            raise ValueError("batch_place requires `category`")

        if orders is None:
            raise ValueError("batch_place requires `orders`")

        if isinstance(orders, list):
            order_list = orders
        else:
            order_list = list(orders)

        if not order_list:
            raise ValueError("batch_place requires a non-empty order list")

        if len(order_list) > 10:
            raise ValueError("batch_place supports up to 10 orders per request")

        numeric_fields = {
            "qty",
            "price",
            "triggerPrice",
            "takeProfit",
            "stopLoss",
            "basePrice",
            "tpTriggerPrice",
            "slTriggerPrice",
            "notional",
            "orderValue",
        }

        required_fields = {"symbol", "side", "orderType"}
        quantity_keys = {"qty", "orderQty", "orderValue", "notional"}

        normalised_orders: list[dict[str, object]] = []
        for index, entry in enumerate(order_list):
            if not isinstance(entry, Mapping):
                raise TypeError(
                    "batch_place entries must be mappings; "
                    f"got {type(entry).__name__} at index {index}"
                )

            payload = dict(entry)

            missing = [field for field in required_fields if not payload.get(field)]
            if missing:
                raise ValueError(
                    "batch_place entries require fields: " + ", ".join(sorted(missing))
                )

            if not any(key in payload and payload[key] is not None for key in quantity_keys):
                raise ValueError(
                    "batch_place entries require a quantity such as `qty` or `orderValue`"
                )

            if isinstance(payload["side"], str):
                normalised_side = payload["side"].capitalize()
                if normalised_side not in {"Buy", "Sell"}:
                    raise ValueError("batch_place side must be 'buy' or 'sell'")
                payload["side"] = normalised_side

            self._normalise_numeric_fields(payload, numeric_fields)
            self._sanitise_order_link_id(payload)

            normalised_orders.append(payload)

        request_body = {"category": category, "request": normalised_orders}
        return self._safe_req(
            "POST", "/v5/order/create-batch", body=request_body, signed=True
        )


_SHARED_EXECUTOR_LOCK = threading.Lock()
_SHARED_EXECUTOR: ThreadPoolExecutor | None = None
_SHARED_EXECUTOR_WORKERS: int | None = None


def _default_executor_workers() -> int:
    cpu_count = os.cpu_count() or 1
    return max(4, min(32, cpu_count + 4))


def _make_executor(max_workers: int) -> ThreadPoolExecutor:
    return ThreadPoolExecutor(max_workers=max_workers, thread_name_prefix="bybit-api-async")


def _get_shared_executor(max_workers: int | None = None) -> ThreadPoolExecutor:
    """Return a module-level executor reused across async clients.

    The executor grows to accommodate larger ``max_workers`` requests but will not
    churn for smaller hints, keeping thread creation predictable while still
    allowing integrations to opt into additional concurrency when required.
    """

    global _SHARED_EXECUTOR, _SHARED_EXECUTOR_WORKERS

    target = max(1, int(max_workers)) if max_workers else _default_executor_workers()

    to_shutdown: ThreadPoolExecutor | None = None

    with _SHARED_EXECUTOR_LOCK:
        if _SHARED_EXECUTOR is None:
            _SHARED_EXECUTOR = _make_executor(target)
            _SHARED_EXECUTOR_WORKERS = target
        else:
            current_workers = _SHARED_EXECUTOR_WORKERS or target
            if target > current_workers:
                to_shutdown = _SHARED_EXECUTOR
                _SHARED_EXECUTOR = _make_executor(target)
                _SHARED_EXECUTOR_WORKERS = target
    if to_shutdown is not None:
        to_shutdown.shutdown(wait=False)
    # mypy does not realise the executor is initialised in the lock above.
    assert _SHARED_EXECUTOR is not None
    return _SHARED_EXECUTOR


def reset_async_executor() -> None:
    """Dispose of the shared executor (primarily for tests)."""

    global _SHARED_EXECUTOR, _SHARED_EXECUTOR_WORKERS

    with _SHARED_EXECUTOR_LOCK:
        executor = _SHARED_EXECUTOR
        _SHARED_EXECUTOR = None
        _SHARED_EXECUTOR_WORKERS = None

    if executor is not None:
        executor.shutdown(wait=False)


class AsyncBybitAPI:
    """Thin ``asyncio`` wrapper around :class:`BybitAPI`.

    The synchronous SDK performs blocking HTTP requests via ``requests``.
    Wrapping it with a shared :class:`ThreadPoolExecutor` keeps the
    well-tested implementation while allowing callers to await network-bound
    operations without stalling the event loop.  Only callables are proxied –
    attribute access falls back to the underlying client unchanged.
    """

    def __init__(
        self,
        api: BybitAPI,
        *,
        executor: Executor | None = None,
        max_workers: int | None = None,
    ) -> None:
        if not isinstance(api, BybitAPI):
            raise TypeError(
                "AsyncBybitAPI expects a BybitAPI instance; "
                f"got {type(api).__name__}"
            )
        self._api = api
        self._call_cache: dict[str, object] = {}
        self._executor: Executor | None = executor
        self._max_workers = max_workers

    @property
    def sync_api(self) -> BybitAPI:
        """Expose the underlying synchronous client for advanced use-cases."""

        return self._api

    def _ensure_executor(self) -> Executor:
        if self._executor is None:
            self._executor = _get_shared_executor(self._max_workers)
        return self._executor

    def __repr__(self) -> str:  # pragma: no cover - trivial representation
        return f"AsyncBybitAPI({self._api!r})"

    def __getattr__(self, name: str):
        if name.startswith("__") and name.endswith("__"):
            raise AttributeError(name)

        cached = self._call_cache.get(name)
        if cached is not None:
            return cached

        attr = getattr(self._api, name)

        if not callable(attr) or inspect.iscoroutinefunction(attr) or inspect.isasyncgenfunction(attr):
            return attr

        @wraps(attr)
        async def _async_call(*args, **kwargs):
            loop = asyncio.get_running_loop()
            executor = self._ensure_executor()
            ctx = copy_context()
            bound_call = partial(attr, *args, **kwargs)
            return await loop.run_in_executor(executor, ctx.run, bound_call)

        self._call_cache[name] = _async_call
        return _async_call

    async def close(self) -> None:
        """Close the shared HTTP session without blocking the event loop."""

        session = getattr(self._api, "session", None)
        close = getattr(session, "close", None)
        if callable(close):
            await asyncio.to_thread(close)
        try:
            self._api.session = None
        except Exception:  # pragma: no cover - defensive cleanup
            pass

    async def __aenter__(self) -> "AsyncBybitAPI":
        return self

    async def __aexit__(self, exc_type, exc, tb) -> None:
        await self.close()


@lru_cache(maxsize=16)
def _build_api(key: str, secret: str, testnet: bool, recv_window: int, timeout: int, verify_ssl: bool) -> BybitAPI:
    creds = BybitCreds(key=key, secret=secret, testnet=testnet)
    return BybitAPI(creds, recv_window=recv_window, timeout=timeout, verify_ssl=verify_ssl)


def get_api(
    creds: BybitCreds,
    recv_window: int = 15000,
    timeout: int = 10000,
    verify_ssl: bool = True,
) -> BybitAPI:
    """Return a cached ``BybitAPI`` instance for the given credentials.

    Reusing the underlying :class:`requests.Session` keeps connection pools warm
    and avoids the overhead of creating short-lived clients on every call.
    """

    return _build_api(
        creds.key or "",
        creds.secret or "",
        creds.testnet,
        int(recv_window),
        int(timeout),
        bool(verify_ssl),
    )


def get_async_api(
    creds: BybitCreds,
    recv_window: int = 15000,
    timeout: int = 10000,
    verify_ssl: bool = True,
    *,
    executor: Executor | None = None,
    max_workers: int | None = None,
) -> AsyncBybitAPI:
    """Return an :class:`AsyncBybitAPI` wrapper around the cached client."""

    sync_client = get_api(
        creds,
        recv_window=recv_window,
        timeout=timeout,
        verify_ssl=verify_ssl,
    )
    return AsyncBybitAPI(sync_client, executor=executor, max_workers=max_workers)


def clear_api_cache() -> None:
    """Reset the cached API clients (useful in tests)."""

    _build_api.cache_clear()
    invalidate_synced_clock(API_MAIN)
    invalidate_synced_clock(API_TEST)


def creds_from_settings(settings: "Settings") -> BybitCreds:
    """Build :class:`BybitCreds` from a ``Settings`` instance."""

    if hasattr(settings, "get_api_key") and hasattr(settings, "get_api_secret"):
        key = settings.get_api_key()
        secret = settings.get_api_secret()
    else:
        key = getattr(settings, "api_key", "") or ""
        secret = getattr(settings, "api_secret", "") or ""

    if not key:
        key = getattr(settings, "api_key", "") or ""
    if not secret:
        secret = getattr(settings, "api_secret", "") or ""

    return BybitCreds(
        key=key or "",
        secret=secret or "",
        testnet=settings.testnet,
    )


def api_from_settings(settings: "Settings") -> BybitAPI:
    """Shortcut that returns a cached API client using settings defaults."""

    return get_api(
        creds_from_settings(settings),
        recv_window=int(getattr(settings, "recv_window_ms", 15000)),
        timeout=int(getattr(settings, "http_timeout_ms", 10000)),
        verify_ssl=settings.verify_ssl,
    )


def async_api_from_settings(
    settings: "Settings",
    *,
    executor: Executor | None = None,
    max_workers: int | None = None,
) -> AsyncBybitAPI:
    """Asynchronous variant of :func:`api_from_settings`."""

    return get_async_api(
        creds_from_settings(settings),
        recv_window=int(getattr(settings, "recv_window_ms", 15000)),
        timeout=int(getattr(settings, "http_timeout_ms", 10000)),
        verify_ssl=settings.verify_ssl,
        executor=executor,
        max_workers=max_workers,
    )

# --- metadata used by KillSwitch & API Nanny ---
API_CALLS = {
    "server_time": {"method": "GET", "path": "/v5/market/time"},
    "instruments_info": {"method": "GET", "path": "/v5/market/instruments-info"},
    "tickers": {"method": "GET", "path": "/v5/market/tickers"},
    "orderbook": {"method": "GET", "path": "/v5/market/orderbook"},
    "kline": {"method": "GET", "path": "/v5/market/kline"},
    "wallet_balance": {"method": "GET", "path": "/v5/account/wallet-balance"},
    "open_orders": {"method": "GET", "path": "/v5/order/realtime"},
    "place_order": {"method": "POST", "path": "/v5/order/create"},
    "cancel_order": {"method": "POST", "path": "/v5/order/cancel"},
    "cancel_all": {"method": "POST", "path": "/v5/order/cancel-all"},
    "amend_order": {"method": "POST", "path": "/v5/order/amend"},
    "cancel_batch": {"method": "POST", "path": "/v5/order/cancel-batch"},
    "batch_cancel": {"method": "POST", "path": "/v5/order/cancel-batch"},
    "fee_rate": {"method": "GET", "path": "/v5/account/fee-rate"},
    "batch_place": {"method": "POST", "path": "/v5/order/create-batch"},
}<|MERGE_RESOLUTION|>--- conflicted
+++ resolved
@@ -1,21 +1,13 @@
 from __future__ import annotations
 
 import asyncio
-<<<<<<< HEAD
 import hashlib
 import hmac
-=======
-import hmac
-import hashlib
->>>>>>> 9838e4bb
 import inspect
 import json
 import os
 import random
-<<<<<<< HEAD
 import re
-=======
->>>>>>> 9838e4bb
 import threading
 import time
 import uuid
@@ -691,11 +683,7 @@
                     headers={"Content-Type": "application/json"},
                 )
             r.raise_for_status()
-<<<<<<< HEAD
             self._record_quota_headers(r, bucket=bucket, path=path)
-=======
-            self._record_quota_headers(r, path=path, signed=False)
->>>>>>> 9838e4bb
             return r.json()
 
         # signed
@@ -719,11 +707,7 @@
             r = self.session.request(method.upper(), url, params=None, data=q, headers=headers,
                                      timeout=self.timeout, verify=self.verify_ssl)
         r.raise_for_status()
-<<<<<<< HEAD
         self._record_quota_headers(r, bucket=bucket, path=path)
-=======
-        self._record_quota_headers(r, path=path, signed=True)
->>>>>>> 9838e4bb
         return r.json()
 
     def _safe_req(self, method: str, path: str, params=None, body=None, signed=False):
@@ -864,13 +848,8 @@
         self,
         response: requests.Response | None,
         *,
-<<<<<<< HEAD
         bucket: str,
         path: str | None = None,
-=======
-        path: str,
-        signed: bool,
->>>>>>> 9838e4bb
     ) -> None:
         if response is None:
             return
@@ -880,12 +859,8 @@
             return
 
         quota_fields: dict[str, object] = {}
-<<<<<<< HEAD
         limit_status_raw: object | None = None
 
-=======
-        lower_headers = {str(key).lower(): value for key, value in headers.items() if key}
->>>>>>> 9838e4bb
         for key, value in headers.items():
             lower_key = key.lower()
             if lower_key == "x-bapi-limit-status":
