--- conflicted
+++ resolved
@@ -245,7 +245,6 @@
         fresh: dict[str, Mapping[str, object]] = {}
         cursor: str | None = None
 
-<<<<<<< HEAD
         if hasattr(api, "instruments_info"):
             cursor_token: str | None = None
             while pending:
@@ -259,22 +258,10 @@
                 except Exception:
                     break
 
-=======
-        while True:
-            try:
-                payload = api.instruments_info(
-                    category="spot", limit=200, cursor=cursor
-                )
-            except Exception:
-                rows: list[Mapping[str, object]] = []
-                next_cursor = None
-            else:
->>>>>>> 9838e4bb
                 result = payload.get("result") if isinstance(payload, Mapping) else None
                 rows = result.get("list") if isinstance(result, Mapping) else []
                 if not isinstance(rows, list):
                     rows = []
-<<<<<<< HEAD
 
                 for row in rows:
                     if not isinstance(row, Mapping):
@@ -307,43 +294,6 @@
                         fresh[symbol] = row
                         pending.discard(symbol)
         else:
-=======
-                next_cursor = result.get("nextPageCursor") if isinstance(result, Mapping) else None
-
-            for row in rows:
-                if not isinstance(row, Mapping):
-                    continue
-                symbol = _normalize_symbol(row.get("symbol"))
-                if symbol and symbol in pending:
-                    fresh[symbol] = row
-
-            if not next_cursor or len(fresh) >= len(pending):
-                break
-
-            cursor = str(next_cursor)
-
-        remaining = pending - set(fresh.keys())
-
-        if remaining:
-            try:
-                asyncio.get_running_loop()
-            except RuntimeError:
-                try:
-                    async_results = asyncio.run(
-                        _fetch_instrument_metadata_async(api, remaining)
-                    )
-                except Exception:
-                    async_results = {}
-            else:
-                async_results = {}
-
-            if async_results:
-                fresh.update(async_results)
-
-        remaining = pending - set(fresh.keys())
-
-        for symbol in list(remaining):
->>>>>>> 9838e4bb
             try:
                 payload = api._safe_req(
                     "GET",
