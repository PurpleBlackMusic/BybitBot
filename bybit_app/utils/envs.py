--- conflicted
+++ resolved
@@ -5,7 +5,6 @@
 from pathlib import Path
 from typing import Any, Callable, Dict, Iterable, Mapping, Optional, Tuple
 
-<<<<<<< HEAD
 FileSignature = Tuple[
     Optional[float],
     Optional[float],
@@ -13,12 +12,6 @@
     Optional[float],
 ]
 CacheKey = Tuple[FileSignature, Tuple[Tuple[str, Any], ...]]
-=======
-CacheKey = Tuple[
-    Tuple[Optional[float], Optional[float], Optional[float], Optional[float]],
-    Tuple[Tuple[str, Any], ...],
-]
->>>>>>> 0e2b9101
 
 from .file_io import atomic_write_text
 from .locks import FileLockTimeout, acquire_lock
@@ -846,7 +839,6 @@
     return {k: v for k, v in payload.items() if _is_profile_field(k)}
 
 
-<<<<<<< HEAD
 def _filter_secret_fields(payload: Mapping[str, Any]) -> Dict[str, Any]:
     if not payload:
         return {}
@@ -859,59 +851,6 @@
     if isinstance(value, str) and not value.strip():
         return None
     return value
-=======
-def _secret_payload_from(
-    source: Mapping[str, Any], *, include_empty: bool = False
-) -> Dict[str, Any]:
-    if not source:
-        return {}
-
-    secret_payload: Dict[str, Any] = {}
-    for key in _SENSITIVE_FIELDS:
-        if key not in source:
-            continue
-
-        value = source.get(key)
-        if value is None:
-            continue
-
-        if isinstance(value, str):
-            if value.strip():
-                secret_payload[key] = value
-            elif include_empty:
-                secret_payload[key] = value
-            continue
-
-        secret_payload[key] = value
-
-    return secret_payload
-
-
-def _persist_secrets_payload(payload: Mapping[str, Any]) -> None:
-    filtered = {
-        k: v
-        for k, v in payload.items()
-        if k in _SENSITIVE_FIELDS
-        and v is not None
-        and (not isinstance(v, str) or v.strip())
-    }
-
-    path = SETTINGS_SECRETS_FILE
-    try:
-        lock_file = _lock_path(path)
-        with acquire_lock(lock_file, timeout=5.0):
-            if filtered:
-                _write_secure_json(path, filtered)
-            elif path.exists():
-                path.unlink()
-    except FileLockTimeout:
-        log(
-            "envs.settings.secrets.lock_timeout",
-            path=str(path),
-        )
-    except Exception:
-        log("envs.settings.secrets.persist_error", exc_info=True)
->>>>>>> 0e2b9101
 
 
 def _load_file() -> Dict[str, Any]:
@@ -1359,13 +1298,7 @@
         return None
 
 
-<<<<<<< HEAD
 def _current_file_signature() -> FileSignature:
-=======
-def _current_file_signature() -> Tuple[
-    Optional[float], Optional[float], Optional[float], Optional[float]
-]:
->>>>>>> 0e2b9101
     return (
         _file_mtime(SETTINGS_FILE),
         _file_mtime(SETTINGS_SECRETS_FILE),
@@ -1405,13 +1338,9 @@
         return cached
 
     base = asdict(Settings())
-<<<<<<< HEAD
     file_payload = _migrate_legacy_payload(_load_file())
     secrets_payload = _load_secrets()
     merged_file_payload = _merge(file_payload, secrets_payload)
-=======
-    file_payload = _load_settings_payload()
->>>>>>> 0e2b9101
     profile_payloads = {
         True: _filter_profile_fields(_load_profile_payload(True)),
         False: _filter_profile_fields(_load_profile_payload(False)),
@@ -1450,13 +1379,9 @@
     current_settings = get_settings()
     previous_snapshot = _critical_snapshot(current_settings)
     current = asdict(current_settings)
-<<<<<<< HEAD
     file_payload = _migrate_legacy_payload(_load_file())
     secrets_payload = _load_secrets()
     merged_file_payload = _merge(file_payload, secrets_payload)
-=======
-    file_payload = _load_settings_payload()
->>>>>>> 0e2b9101
     raw_env = _read_env()
     env_overrides, _ = _env_overrides(raw_env)
 
@@ -1584,7 +1509,6 @@
     lock_file = _lock_path(SETTINGS_FILE)
     with acquire_lock(lock_file, timeout=5.0):
         _write_secure_json(SETTINGS_FILE, persistable)
-<<<<<<< HEAD
     if sensitive_updates:
         secrets_state = dict(secrets_payload)
         for key, value in sensitive_updates.items():
@@ -1594,9 +1518,6 @@
             else:
                 secrets_state[key] = normalised
         _persist_secrets(secrets_state)
-=======
-    _persist_secrets_payload(secrets_payload)
->>>>>>> 0e2b9101
     _invalidate_cache()
     try:
         from .bybit_api import clear_api_cache  # local import to avoid cycle
