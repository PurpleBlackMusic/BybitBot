--- conflicted
+++ resolved
@@ -1124,7 +1124,6 @@
     depth_imbalance: Optional[float],
     spread_bps: Optional[float],
     correlation_strength: Optional[float],
-<<<<<<< HEAD
     order_flow_ratio: Optional[float],
     top_depth_imbalance: Optional[float],
     volatility_ratio: Optional[float],
@@ -1133,11 +1132,6 @@
     news_heat: Optional[float],
     macro_regime_score: Optional[float],
     event_timestamp: Optional[float],
-=======
-    market_dominance_pct: Optional[float],
-    correlations: Mapping[str, object] | None,
-    social_trend_score: Optional[float],
->>>>>>> 463869af
 ) -> Dict[str, float]:
     direction = 0
     if trend == "buy":
@@ -1183,7 +1177,6 @@
     if isinstance(correlation_strength, (int, float)):
         correlation_value = float(correlation_strength)
 
-<<<<<<< HEAD
     session_hour_sin = 0.0
     session_hour_cos = 1.0
     if isinstance(event_timestamp, (int, float)) and math.isfinite(event_timestamp):
@@ -1215,22 +1208,6 @@
     sentiment_value = float(sentiment_score) if isinstance(sentiment_score, (int, float)) else 0.0
     news_value = float(news_heat) if isinstance(news_heat, (int, float)) else 0.0
     macro_value = float(macro_regime_score) if isinstance(macro_regime_score, (int, float)) else 0.0
-=======
-    dominance_value = 0.0
-    if isinstance(market_dominance_pct, (int, float)):
-        dominance_value = max(float(market_dominance_pct), 0.0)
-
-    btc_corr = _resolve_correlation_value(
-        correlations, ("btc", "btcusdt", "bitcoin")
-    )
-    eth_corr = _resolve_correlation_value(
-        correlations, ("eth", "ethusdt", "ethereum")
-    )
-
-    social_value = 0.0
-    if isinstance(social_trend_score, (int, float)) and math.isfinite(social_trend_score):
-        social_value = float(social_trend_score)
->>>>>>> 463869af
 
     features = initialise_feature_map()
     features["directional_change_pct"] = signed_change
@@ -1241,7 +1218,6 @@
     features["depth_imbalance"] = depth_value
     features["spread_bps"] = spread_value
     features["correlation_strength"] = correlation_value
-<<<<<<< HEAD
     features["session_hour_sin"] = session_hour_sin
     features["session_hour_cos"] = session_hour_cos
     features["volatility_ratio"] = volatility_ratio_value
@@ -1251,12 +1227,6 @@
     features["sentiment_score"] = sentiment_value
     features["news_heat"] = news_value
     features["macro_regime_score"] = macro_value
-=======
-    features["market_dominance_pct"] = dominance_value
-    features["correlation_btc"] = float(btc_corr) if btc_corr is not None else 0.0
-    features["correlation_eth"] = float(eth_corr) if eth_corr is not None else 0.0
-    features["social_trend_score"] = social_value
->>>>>>> 463869af
     return features
 
 
@@ -1756,7 +1726,6 @@
             depth_imbalance=depth_imbalance,
             spread_bps=spread_bps,
             correlation_strength=correlation_strength,
-<<<<<<< HEAD
             order_flow_ratio=order_flow_ratio if isinstance(order_flow_ratio, (int, float)) else None,
             top_depth_imbalance=top_depth_imbalance,
             volatility_ratio=volatility_ratio_value if isinstance(volatility_ratio_value, (int, float)) else None,
@@ -1765,11 +1734,6 @@
             news_heat=news_heat_value,
             macro_regime_score=macro_regime_hint,
             event_timestamp=event_ts,
-=======
-            market_dominance_pct=market_dominance_pct,
-            correlations=correlations if isinstance(correlations, Mapping) else None,
-            social_trend_score=_safe_float(social_trend_score),
->>>>>>> 463869af
         )
 
         overbought_flags: List[str] = []
