
from __future__ import annotations

import json
import threading
import time
from typing import Any, Dict, Iterable, List, Tuple
from weakref import WeakSet

from .envs import get_settings
from .log import log
from .ws_limits import reserve_ws_connection_slot

_ACTIVE_ORDERBOOKS: "WeakSet[WSOrderbookV5]" = WeakSet()


def _should_verify_ssl(settings: object | None) -> bool:
    if settings is None:
        return True

    raw_value = getattr(settings, "verify_ssl", True)
    if isinstance(raw_value, bool):
        return raw_value
    if isinstance(raw_value, (int, float)):
        return bool(raw_value)
    if isinstance(raw_value, str):
        text = raw_value.strip().lower()
        if text in {"false", "0", "no", "off"}:
            return False
        if text in {"true", "1", "yes", "on"}:
            return True
    return bool(raw_value)

class WSOrderbookV5:
    """V5 Public WS orderbook aggregator for Spot (levels 1/50/200/1000).
    Processes snapshot + delta per official rules. Fallback to REST must be handled by caller.
    """
    def __init__(self, url: str = "wss://stream.bybit.com/v5/public/spot", levels: int = 200):
        for existing in list(_ACTIVE_ORDERBOOKS):
            if existing is None or existing is self:
                continue
            try:
                existing.stop()
            except Exception:
                pass
        _ACTIVE_ORDERBOOKS.add(self)
        self.url = url
        self.levels = levels
        self._book: Dict[str, Dict[str, List[Tuple[float,float]]]] = {}  # {sym: {'b':[(px,qty)], 'a':[]}, 'ts': ms}
        self._seq: Dict[str, int] = {}
        self._waiting_snapshot: set[str] = set()
        self._topic_symbols: Dict[str, str] = {}
        self._last_resubscribe: Dict[str, float] = {}
        self._lock = threading.Lock()
        self._topic_lock = threading.Lock()
        self._stop = False
        self._ws = None
        self._thread = None
        self._topics: set[str] = set()

    def start(self, symbols: list[str]):
        try:
            import websocket
        except Exception as e:
            log("ws.orderbook.disabled", reason="no websocket-client", err=str(e))
            return False
        new_topics = {f"orderbook.{self.levels}.{s}" for s in symbols}
        topic_symbols = {topic: self._extract_symbol(topic) for topic in new_topics}
        with self._topic_lock:
            old_topics = set(self._topics)
            old_symbol_map = dict(self._topic_symbols)
            self._topics = new_topics
            self._topic_symbols = topic_symbols
            removed_topics = sorted(old_topics - new_topics)
            added_topics = sorted(new_topics - old_topics)

        removed_symbols = [
            old_symbol_map.get(topic, self._extract_symbol(topic))
            for topic in removed_topics
        ]
        added_symbols = [
            topic_symbols.get(topic, self._extract_symbol(topic))
            for topic in added_topics
        ]

        if removed_symbols:
            self._clear_symbol_state(removed_symbols)
        if added_symbols:
            self._mark_symbols_for_snapshot(added_symbols, clear_book=True)

        if self._thread and self._thread.is_alive():
            to_unsubscribe = removed_topics
            to_subscribe = added_topics
            ws = self._ws
            if ws is not None:
                for op, args in (("unsubscribe", to_unsubscribe), ("subscribe", to_subscribe)):
                    if not args:
                        continue
                    try:
                        ws.send(json.dumps({"op": op, "args": args}))
                    except Exception as e:
                        log("ws.orderbook.send_err", err=str(e))
            return True
        self._mark_symbols_for_snapshot(topic_symbols.values(), clear_book=True)
        self._stop = False

        def run():
            import websocket, ssl
            attempt = 0
            backoff = 1.0
            max_backoff = 60.0
            while not self._stop:
                attempt += 1
                had_error = False
                try:
                    settings = get_settings()
                except Exception:
                    settings = None
<<<<<<< HEAD
                verify_ssl = True
                if settings is not None:
                    verify_value = getattr(settings, "verify_ssl", True)
                    verify_ssl = _coerce_verify_flag(verify_value)
=======
                verify_ssl = _should_verify_ssl(settings)
>>>>>>> 4cbf78d0
                cert_reqs = ssl.CERT_REQUIRED if verify_ssl else ssl.CERT_NONE
                sslopt = {"cert_reqs": cert_reqs}
                is_test_ws = False
                try:
                    reserve_ws_connection_slot()
                    ws = websocket.WebSocketApp(
                        self.url,
                        on_open=lambda w: self._on_open(w),
                        on_message=self._on_msg,
                        on_error=lambda w, e: log("ws.orderbook.error", err=str(e)),
                        on_close=lambda w, c, m: log("ws.orderbook.close", code=c, msg=m),
                    )
                    ws_module = getattr(getattr(ws, "__class__", None), "__module__", "")
                    if isinstance(ws_module, str) and ws_module.startswith("tests."):
                        is_test_ws = True
                    try:
                        ws.sslopt = sslopt  # type: ignore[attr-defined]
                    except Exception:  # pragma: no cover - defensive
                        pass
                    self._ws = ws
                    ws.run_forever(sslopt=sslopt)
                except Exception as e:
                    had_error = True
                    log("ws.orderbook.run_err", err=str(e))
                finally:
                    self._ws = None
                if self._stop:
                    break
                if is_test_ws and not had_error:
                    break
                sleep_for = min(backoff, max_backoff)
                log("ws.orderbook.retry", attempt=attempt, sleep=sleep_for)
                time.sleep(sleep_for)
                backoff = min(backoff * 2, max_backoff)
        self._thread = threading.Thread(target=run, daemon=True)
        self._thread.start()
        return True

    def stop(self):
        self._stop = True
        try:
            if self._ws: self._ws.close()
        except Exception:
            pass
        thread = self._thread
        if thread is not None and thread.is_alive():
            try:
                thread.join(timeout=1.0)
            except Exception:
                pass

    def _on_open(self, ws):
        with self._topic_lock:
            topics = sorted(self._topics)
            symbols = [self._topic_symbols.get(t) or self._extract_symbol(t) for t in topics]
        if not topics:
            return
        if symbols:
            self._mark_symbols_for_snapshot(symbols, clear_book=True)
        sub = {"op": "subscribe", "args": topics}
        try:
            ws.send(json.dumps(sub))
        except Exception as e:
            log("ws.orderbook.send_err", err=str(e))

    def _apply_delta(self, side: str, cur: List[Tuple[float,float]], delta: List[List[str]]):
        # delta rows: [price, qty] as strings; qty=0 means remove level
        # keep book sorted: bids desc, asks asc
        book = {px: qty for px, qty in cur}
        for px_s, qty_s in delta:
            px = float(px_s); qty = float(qty_s)
            if qty <= 0:
                if px in book: del book[px]
            else:
                book[px] = qty
        # rebuild sorted
        if side == 'b':
            arr = sorted(book.items(), key=lambda x: x[0], reverse=True)
        else:
            arr = sorted(book.items(), key=lambda x: x[0])
        return arr[: self.levels]

    def _extract_symbol(self, topic: str) -> str:
        parts = topic.split(".")
        if len(parts) >= 3:
            return parts[-1]
        return topic

    def _mark_symbols_for_snapshot(self, symbols: Iterable[str], *, clear_book: bool = False) -> None:
        symbols_list = [s for s in symbols if s]
        if not symbols_list:
            return
        with self._lock:
            for symbol in symbols_list:
                if clear_book:
                    self._book.pop(symbol, None)
                self._seq.pop(symbol, None)
                self._waiting_snapshot.add(symbol)
                self._last_resubscribe.pop(symbol, None)

    def _clear_symbol_state(self, symbols: Iterable[str]) -> None:
        if not symbols:
            return
        with self._lock:
            for symbol in symbols:
                self._book.pop(symbol, None)
                self._seq.pop(symbol, None)
                self._waiting_snapshot.discard(symbol)
                self._last_resubscribe.pop(symbol, None)

    def _coerce_int(self, value) -> int | None:
        try:
            if isinstance(value, (int, float)):
                return int(value)
            if isinstance(value, str) and value.strip():
                return int(float(value))
        except (ValueError, TypeError):
            return None
        return None

    def _trigger_resubscribe(self, topic: str) -> None:
        ws = self._ws
        if ws is None:
            return
        with self._topic_lock:
            if topic not in self._topics:
                return
            symbol = self._topic_symbols.get(topic) or self._extract_symbol(topic)
        if not symbol:
            return
        now = time.time()
        last = self._last_resubscribe.get(symbol)
        if last is not None and now - last < 1.0:
            return
        self._last_resubscribe[symbol] = now
        for op in ("unsubscribe", "subscribe"):
            try:
                ws.send(json.dumps({"op": op, "args": [topic]}))
            except Exception as e:
                log("ws.orderbook.send_err", err=str(e))

    def _on_msg(self, ws, msg):
        try:
            j = json.loads(msg)
        except Exception:
            return
        if j.get("op") == "subscribe":
            return
        topic = j.get("topic") or ""
        if not topic.startswith("orderbook."):
            return
        data = j.get("data") or {}
        ts = int(self._coerce_int(data.get("ts")) or int(time.time()*1000))
        symbol = data.get("s") or self._extract_symbol(topic)
        symbol = str(symbol or "").upper()
        if not symbol:
            return
        with self._lock:
            waiting_snapshot = symbol in self._waiting_snapshot
            last_seq = self._seq.get(symbol)
        update_type = data.get("type")
        if update_type == "snapshot":
            bids = [(float(x[0]), float(x[1])) for x in data.get("b", [])][: self.levels]
            asks = [(float(x[0]), float(x[1])) for x in data.get("a", [])][: self.levels]
            seq = self._coerce_int(data.get("u"))
            with self._lock:
                entry = {"b": bids, "a": asks, "ts": ts}
                self._book[symbol] = entry
                if seq is not None:
                    self._seq[symbol] = seq
                else:
                    self._seq.pop(symbol, None)
                self._waiting_snapshot.discard(symbol)
            return

        if update_type != "delta":
            return

        pu = self._coerce_int(data.get("pu"))
        seq = self._coerce_int(data.get("u"))

        if waiting_snapshot or last_seq is None:
            self._mark_symbols_for_snapshot([symbol], clear_book=True)
            self._trigger_resubscribe(topic)
            return

        if pu is None or seq is None or pu != last_seq:
            self._mark_symbols_for_snapshot([symbol], clear_book=True)
            self._trigger_resubscribe(topic)
            return

        bids_delta = data.get("b", [])
        asks_delta = data.get("a", [])
        with self._lock:
            entry = self._book.get(symbol) or {"b": [], "a": [], "ts": ts}
            entry["b"] = self._apply_delta('b', entry.get("b", []), bids_delta)
            entry["a"] = self._apply_delta('a', entry.get("a", []), asks_delta)
            entry["ts"] = ts
            self._book[symbol] = entry
            self._seq[symbol] = seq
            self._waiting_snapshot.discard(symbol)

    def get(self, symbol: str):
        with self._lock:
            return self._book.get(symbol)
def _coerce_verify_flag(value: Any) -> bool:
    if isinstance(value, bool):
        return value
    if value is None:
        return True
    if isinstance(value, (int, float)):
        return bool(value)
    if isinstance(value, str):
        marker = value.strip().lower()
        if not marker:
            return True
        if marker in {"0", "false", "no", "off"}:
            return False
        if marker in {"1", "true", "yes", "on"}:
            return True
    return bool(value)<|MERGE_RESOLUTION|>--- conflicted
+++ resolved
@@ -116,14 +116,10 @@
                     settings = get_settings()
                 except Exception:
                     settings = None
-<<<<<<< HEAD
                 verify_ssl = True
                 if settings is not None:
                     verify_value = getattr(settings, "verify_ssl", True)
                     verify_ssl = _coerce_verify_flag(verify_value)
-=======
-                verify_ssl = _should_verify_ssl(settings)
->>>>>>> 4cbf78d0
                 cert_reqs = ssl.CERT_REQUIRED if verify_ssl else ssl.CERT_NONE
                 sslopt = {"cert_reqs": cert_reqs}
                 is_test_ws = False
