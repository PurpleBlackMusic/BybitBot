--- conflicted
+++ resolved
@@ -19,7 +19,6 @@
 _MAX_INITIAL_BACKOFF = 1.0
 
 
-<<<<<<< HEAD
     raw_value = getattr(settings, "verify_ssl", True)
     if isinstance(raw_value, bool):
         return raw_value
@@ -32,13 +31,6 @@
         if text in _TRUE_VERIFY_STRINGS:
             return True
     return bool(raw_value)
-=======
-def _should_verify_ssl(settings: object | None) -> bool:
-    raw_value: Any = True
-    if settings is not None:
-        raw_value = getattr(settings, "verify_ssl", True)
-    return _coerce_verify_flag(raw_value)
->>>>>>> 193fc38b
 
 class WSOrderbookV5:
     """V5 Public WS orderbook aggregator for Spot (levels 1/50/200/1000).
@@ -126,12 +118,6 @@
                     settings = get_settings()
                 except Exception:
                     settings = None
-<<<<<<< HEAD
-=======
-                if backoff is None:
-                    initial_backoff = _initial_retry_delay(settings)
-                    backoff = initial_backoff
->>>>>>> 193fc38b
                 verify_ssl = _should_verify_ssl(settings)
                 cert_reqs = ssl.CERT_REQUIRED if verify_ssl else ssl.CERT_NONE
                 sslopt = {"cert_reqs": cert_reqs}
@@ -339,56 +325,4 @@
 
     def get(self, symbol: str):
         with self._lock:
-<<<<<<< HEAD
-            return self._book.get(symbol)
-=======
-            return self._book.get(symbol)
-def _coerce_verify_flag(value: Any) -> bool:
-    if isinstance(value, bool):
-        return value
-    if value is None:
-        return True
-    if isinstance(value, (int, float)):
-        return bool(value)
-    if isinstance(value, str):
-        marker = value.strip().lower()
-        if not marker:
-            return True
-        if marker in {"0", "false", "no", "off"}:
-            return False
-        if marker in {"1", "true", "yes", "on"}:
-            return True
-    return bool(value)
-
-
-def _initial_retry_delay(settings: object | None) -> float:
-    raw_value = None
-    if settings is not None:
-        raw_value = getattr(settings, "ws_initial_retry_delay", None)
-    coerced = _coerce_float(raw_value)
-    if coerced is None:
-        return _DEFAULT_INITIAL_BACKOFF
-    if coerced <= 0:
-        return 0.0
-    return min(coerced, _MAX_INITIAL_BACKOFF)
-
-
-def _next_retry_delay(previous: float, initial: float) -> float:
-    if previous <= 0:
-        baseline = initial if initial > 0 else 0.0
-        return max(baseline, _DEFAULT_INITIAL_BACKOFF)
-    return previous * 2
-
-
-def _coerce_float(value: Any) -> float | None:
-    if value is None:
-        return None
-    try:
-        if isinstance(value, (int, float)):
-            return float(value)
-        if isinstance(value, str) and value.strip():
-            return float(value)
-    except (TypeError, ValueError):
-        return None
-    return None
->>>>>>> 193fc38b
+            return self._book.get(symbol)