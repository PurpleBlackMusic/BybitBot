from __future__ import annotations

import asyncio
import hashlib
import hmac
<<<<<<< HEAD
import threading
from concurrent.futures import ThreadPoolExecutor
from decimal import Decimal
from types import MethodType
=======
import time
from decimal import Decimal
from types import SimpleNamespace
>>>>>>> 26e11b98
from typing import Any
from unittest.mock import MagicMock

import pytest

import bybit_app.utils.bybit_api as bybit_api_module
from bybit_app.utils.bybit_api import (
    BybitAPI,
    BybitCreds,
    _RetryableRequestError,
    _compute_retry_delay,
)
from bybit_app.utils.time_sync import SyncedTimestamp
from bybit_app.utils.helpers import ensure_link_id


class _DummyResponse:
    def __init__(self, payload: dict[str, Any]):
        self._payload = payload

    def json(self) -> dict[str, Any]:
        return self._payload

    def raise_for_status(self) -> None:  # pragma: no cover - no HTTP errors in tests
        return None


class _RecordingSession:
    def __init__(self) -> None:
        self.calls: list[tuple[str, dict[str, Any]]] = []

    def get(self, url: str, *, params=None, headers=None, timeout=None, verify=None):
        self.calls.append(
            (
                "GET",
                {
                    "url": url,
                    "params": params,
                    "headers": headers,
                    "timeout": timeout,
                    "verify": verify,
                },
            )
        )
        return _DummyResponse({"retCode": 0, "result": {}})

    def request(self, *_, **__):  # pragma: no cover - not exercised in this test
        raise AssertionError("Unexpected request() call")


def _long_link(label: str = "LINK") -> str:
    return f"{label}-" + "X" * 40 + "-PRIMARY"


def test_signed_get_params_are_sorted_and_signed(monkeypatch: pytest.MonkeyPatch) -> None:
    session = _RecordingSession()
    api = BybitAPI(BybitCreds(key="key123", secret="secret456", testnet=True))
    api.session = session

    monkeypatch.setattr(
        bybit_api_module,
        "synced_timestamp",
        lambda *args, **kwargs: SyncedTimestamp(
            value_ms=1_700_000_000_000,
            offset_ms=123.0,
            latency_ms=12.0,
        ),
    )

    api.fee_rate(category="spot", symbol="BTCUSDT", baseCoin="USDT")

    assert session.calls, "Expected BybitAPI to perform an HTTP call"
    method, payload = session.calls[-1]
    assert method == "GET"

    params = payload["params"]
    # requests accepts list[tuple[str, str]] to preserve ordering
    assert params == [
        ("baseCoin", "USDT"),
        ("category", "spot"),
        ("symbol", "BTCUSDT"),
    ]

    headers = payload["headers"]
    ts = headers["X-BAPI-TIMESTAMP"]
    expected_query = "baseCoin=USDT&category=spot&symbol=BTCUSDT"
    expected_payload = f"{ts}key12315000{expected_query}".encode()
    expected_sign = hmac.new(b"secret456", expected_payload, hashlib.sha256).hexdigest()
    assert headers["X-BAPI-SIGN"] == expected_sign
    assert api.clock_offset_ms == pytest.approx(123.0)
    assert api.clock_latency_ms == pytest.approx(12.0)


def test_fee_rate_responses_cached(monkeypatch: pytest.MonkeyPatch) -> None:
    session = _RecordingSession()
    api = BybitAPI(BybitCreds(key="k", secret="s", testnet=True))
    api.session = session

    guard_calls: list[tuple[str, str | None]] = []

    def fake_guard(key: str, *, fallback: str | None = None) -> None:
        guard_calls.append((key, fallback))

    api._api_nanny.guard = fake_guard  # type: ignore[assignment]

    monkeypatch.setattr(
        bybit_api_module,
        "synced_timestamp",
        lambda *args, **kwargs: SyncedTimestamp(
            value_ms=1_700_000_000_000,
            offset_ms=0.0,
            latency_ms=0.0,
        ),
    )

    first = api.fee_rate(category="spot", symbol="ETHUSDT")
    second = api.fee_rate(category="spot", symbol="ETHUSDT")

    assert len(session.calls) == 1, "Expected second call to use cache"
    assert first is not second
    assert first == second
    assert guard_calls, "API nanny should have been invoked"
    key, fallback = guard_calls[-1]
    assert key.endswith("/v5/account/fee-rate")
    assert fallback == "signed"


def test_batch_cancel_accepts_requests_payload() -> None:
    api = BybitAPI(BybitCreds(key="key", secret="sec", testnet=True))
    payload = [{"orderId": "1"}]
    api.cancel_batch = MagicMock(return_value={"retCode": 0})

    result = api.batch_cancel(category="spot", requests=payload, symbol="BTCUSDT")

    assert result == {"retCode": 0}
    api.cancel_batch.assert_called_once_with(
        category="spot", request=payload, symbol="BTCUSDT"
    )


def test_batch_cancel_accepts_request_payload() -> None:
    api = BybitAPI(BybitCreds(key="key", secret="sec", testnet=True))
    payload = [{"orderId": "2"}]
    api.cancel_batch = MagicMock(return_value={"retCode": 0})

    result = api.batch_cancel(category="spot", request=payload)

    assert result == {"retCode": 0}
    api.cancel_batch.assert_called_once_with(category="spot", request=payload)


def test_batch_cancel_requires_payload_key() -> None:
    api = BybitAPI(BybitCreds(key="key", secret="sec", testnet=True))

    with pytest.raises(ValueError) as excinfo:
        api.batch_cancel(category="spot")

    assert "requires" in str(excinfo.value)


def test_batch_cancel_materialises_iterables() -> None:
    api = BybitAPI(BybitCreds(key="key", secret="sec", testnet=True))
    # generator expression should be materialised into a list before dispatch
    payload = ({"orderId": str(i)} for i in range(2))

    captured: dict[str, Any] = {}

    def fake_safe_req(method: str, path: str, *, params=None, body=None, signed=False):
        captured.update({"method": method, "path": path, "body": body, "signed": signed})
        return {"retCode": 0}

    with pytest.MonkeyPatch().context() as m:
        m.setattr(api, "_safe_req", fake_safe_req)
        result = api.batch_cancel(category="spot", requests=payload)

    assert result == {"retCode": 0}
    assert captured["method"] == "POST"
    assert captured["path"] == "/v5/order/cancel-batch"
    assert captured["signed"] is True
    assert captured["body"] == {
        "category": "spot",
        "request": [{"orderId": "0"}, {"orderId": "1"}],
    }


def test_batch_cancel_rejects_empty_payload() -> None:
    api = BybitAPI(BybitCreds(key="key", secret="sec", testnet=True))

    with pytest.raises(ValueError) as excinfo:
        api.batch_cancel(category="spot", request=[])

    assert "non-empty" in str(excinfo.value)


def test_retryable_error_normalises_retry_after() -> None:
    err = _RetryableRequestError("boom", meta={"retry_after": "2.5"})

    assert err.retry_after == pytest.approx(2.5)
    assert err.meta["retry_after"] == pytest.approx(2.5)
    assert err.meta["retry_after_seconds"] == pytest.approx(2.5)


def test_batch_cancel_rejects_non_mapping_entries() -> None:
    api = BybitAPI(BybitCreds(key="key", secret="sec", testnet=True))

    with pytest.raises(TypeError) as excinfo:
        api.batch_cancel(category="spot", request=[123])

    assert "mappings" in str(excinfo.value)


def test_batch_cancel_requires_identifier_per_entry() -> None:
    api = BybitAPI(BybitCreds(key="key", secret="sec", testnet=True))

    with pytest.raises(ValueError) as excinfo:
        api.batch_cancel(category="spot", request=[{"symbol": "BTCUSDT"}])

    msg = str(excinfo.value)
    assert "orderId" in msg and "orderLinkId" in msg


def test_cancel_batch_uses_signed_endpoint(monkeypatch) -> None:
    api = BybitAPI(BybitCreds(key="key", secret="sec", testnet=True))

    calls: list[dict[str, Any]] = []

    def fake_safe_req(method: str, path: str, *, params=None, body=None, signed=False):
        calls.append(
            {
                "method": method,
                "path": path,
                "params": params,
                "body": body,
                "signed": signed,
            }
        )
        return {"retCode": 0, "result": {}}

    monkeypatch.setattr(api, "_safe_req", fake_safe_req)

    payload = [{"orderId": "1"}, {"orderLinkId": "abc"}]

    resp = api.cancel_batch(
        category="spot",
        request=payload,
        symbol=" BTCUSDT ",
        settleCoin="   ",
    )

    assert resp == {"retCode": 0, "result": {}}
    assert calls, "_safe_req was not invoked"
    first_call = calls[0]
    assert first_call["method"] == "POST"
    assert first_call["path"] == "/v5/order/cancel-batch"
    assert first_call["params"] is None
    assert first_call["signed"] is True
    assert first_call["body"] == {
        "category": "spot",
        "request": [{"orderId": "1"}, {"orderLinkId": "abc"}],
        "symbol": "BTCUSDT",
    }


def test_cancel_batch_sanitises_order_link_ids(monkeypatch) -> None:
    api = BybitAPI(BybitCreds(key="key", secret="sec", testnet=True))

    captured: dict[str, Any] = {}

    def fake_safe_req(method: str, path: str, *, params=None, body=None, signed=False):
        captured["body"] = body
        return {"retCode": 0}

    monkeypatch.setattr(api, "_safe_req", fake_safe_req)

    long_link = _long_link("BATCH")
    api.cancel_batch(category="spot", request=[{"orderLinkId": long_link}])

    assert captured["body"]["request"][0]["orderLinkId"] == ensure_link_id(long_link)


def test_safe_req_accepts_string_retcode(monkeypatch) -> None:
    api = BybitAPI(BybitCreds(key="key", secret="sec", testnet=True))

    def fake_req(method: str, path: str, *, params=None, body=None, signed=False):
        assert method == "POST"
        assert path == "/v5/order/create"
        assert signed is True
        return {"retCode": "0", "retMsg": "OK", "result": {}}

    monkeypatch.setattr(api, "_req", fake_req)

    resp = api._safe_req("POST", "/v5/order/create", body={"foo": "bar"}, signed=True)

    assert resp == {"retCode": "0", "retMsg": "OK", "result": {}}


def test_cancel_batch_accepts_requests_alias(monkeypatch) -> None:
    api = BybitAPI(BybitCreds(key="key", secret="sec", testnet=True))

    captured: dict[str, Any] = {}

    def fake_safe_req(method: str, path: str, *, params=None, body=None, signed=False):
        captured.update({"body": body, "signed": signed})
        return {"retCode": 0}

    monkeypatch.setattr(api, "_safe_req", fake_safe_req)

    payload = [{"orderId": "7"}]

    resp = api.cancel_batch(category="spot", requests=payload)

    assert resp == {"retCode": 0}
    assert captured["signed"] is True
    assert captured["body"] == {
        "category": "spot",
        "request": [{"orderId": "7"}],
    }


def test_cancel_batch_materialises_iterables(monkeypatch) -> None:
    api = BybitAPI(BybitCreds(key="key", secret="sec", testnet=True))

    captured: dict[str, Any] = {}

    def fake_safe_req(method: str, path: str, *, params=None, body=None, signed=False):
        captured.update({"body": body})
        return {"retCode": 0}

    monkeypatch.setattr(api, "_safe_req", fake_safe_req)

    payload = ({"orderId": str(i)} for i in range(2))

    api.cancel_batch(category="spot", request=payload)

    assert captured["body"]["request"] == [{"orderId": "0"}, {"orderId": "1"}]


def test_cancel_batch_requires_category() -> None:
    api = BybitAPI(BybitCreds(key="key", secret="sec", testnet=True))

    with pytest.raises(ValueError) as excinfo:
        api.cancel_batch(request=[{"orderId": "1"}])

    assert "category" in str(excinfo.value)


def test_cancel_batch_requires_payload_key() -> None:
    api = BybitAPI(BybitCreds(key="key", secret="sec", testnet=True))

    with pytest.raises(ValueError) as excinfo:
        api.cancel_batch(category="spot")

    assert "request" in str(excinfo.value)


def test_cancel_batch_rejects_empty_payload() -> None:
    api = BybitAPI(BybitCreds(key="key", secret="sec", testnet=True))

    with pytest.raises(ValueError) as excinfo:
        api.cancel_batch(category="spot", request=[])

    assert "non-empty" in str(excinfo.value)


def test_cancel_batch_rejects_non_mapping_entries() -> None:
    api = BybitAPI(BybitCreds(key="key", secret="sec", testnet=True))

    with pytest.raises(TypeError) as excinfo:
        api.cancel_batch(category="spot", request=[123])

    assert "mappings" in str(excinfo.value)


def test_cancel_batch_requires_identifier_per_entry() -> None:
    api = BybitAPI(BybitCreds(key="key", secret="sec", testnet=True))

    with pytest.raises(ValueError) as excinfo:
        api.cancel_batch(category="spot", request=[{"symbol": "BTCUSDT"}])

    msg = str(excinfo.value)
    assert "orderId" in msg and "orderLinkId" in msg


def test_amend_order_uses_signed_endpoint(monkeypatch) -> None:
    api = BybitAPI(BybitCreds(key="key", secret="sec", testnet=True))

    calls: list[dict[str, Any]] = []

    def fake_safe_req(method: str, path: str, *, params=None, body=None, signed=False):
        calls.append(
            {
                "method": method,
                "path": path,
                "params": params,
                "body": body,
                "signed": signed,
            }
        )
        return {"retCode": 0, "result": {}}

    monkeypatch.setattr(api, "_safe_req", fake_safe_req)

    payload = {
        "category": "spot",
        "symbol": "BTCUSDT",
        "orderId": "123",
        "qty": "0.1",
    }

    resp = api.amend_order(**payload)

    assert resp == {"retCode": 0, "result": {}}
    assert calls, "_safe_req was not invoked"
    first_call = calls[0]
    assert first_call["method"] == "POST"
    assert first_call["path"] == "/v5/order/amend"
    assert first_call["params"] is None
    assert first_call["body"] == payload
    assert first_call["signed"] is True


def test_amend_order_normalises_numeric_fields(monkeypatch) -> None:
    api = BybitAPI(BybitCreds(key="key", secret="sec", testnet=True))

    captured: dict[str, Any] = {}

    def fake_safe_req(method: str, path: str, *, params=None, body=None, signed=False):
        captured.update({"method": method, "path": path, "body": body, "signed": signed})
        return {"retCode": 0, "result": {}}

    monkeypatch.setattr(api, "_safe_req", fake_safe_req)

    payload = {
        "category": "spot",
        "orderLinkId": "abc",
        "qty": 1.234500,
        "price": Decimal("27000.100000"),
        "takeProfit": 28000,
        "stopLoss": None,
        "reduceOnly": False,
    }

    resp = api.amend_order(**payload)

    assert resp == {"retCode": 0, "result": {}}
    assert captured["body"]["qty"] == "1.2345"
    assert captured["body"]["price"] == "27000.1"
    assert captured["body"]["takeProfit"] == "28000"
    assert "stopLoss" in captured["body"] and captured["body"]["stopLoss"] is None
    # Non-numeric values such as booleans should pass through untouched
    assert captured["body"]["reduceOnly"] is False


def test_amend_order_requires_parameters() -> None:
    api = BybitAPI(BybitCreds(key="key", secret="sec", testnet=True))

    with pytest.raises(ValueError):
        api.amend_order()


def test_amend_order_requires_category() -> None:
    api = BybitAPI(BybitCreds(key="key", secret="sec", testnet=True))

    with pytest.raises(ValueError) as excinfo:
        api.amend_order(orderId="1")

    assert "category" in str(excinfo.value)


def test_amend_order_requires_identifier() -> None:
    api = BybitAPI(BybitCreds(key="key", secret="sec", testnet=True))

    with pytest.raises(ValueError) as excinfo:
        api.amend_order(category="spot")

    msg = str(excinfo.value)
    assert "orderId" in msg and "orderLinkId" in msg


def test_amend_order_sanitises_order_link_id(monkeypatch) -> None:
    api = BybitAPI(BybitCreds(key="key", secret="sec", testnet=True))

    captured: dict[str, Any] = {}

    def fake_safe_req(method: str, path: str, *, params=None, body=None, signed=False):
        captured["body"] = body
        return {"retCode": 0}

    monkeypatch.setattr(api, "_safe_req", fake_safe_req)

    long_link = _long_link("AMEND")
    api.amend_order(category="spot", orderLinkId=long_link, qty=2)

    assert captured["body"]["orderLinkId"] == ensure_link_id(long_link)


def test_place_order_normalises_payload(monkeypatch) -> None:
    api = BybitAPI(BybitCreds(key="key", secret="sec", testnet=True))

    calls: list[dict[str, Any]] = []

    def fake_safe_req(method: str, path: str, *, params=None, body=None, signed=False):
        calls.append(
            {
                "method": method,
                "path": path,
                "params": params,
                "body": body,
                "signed": signed,
            }
        )
        return {"retCode": 0, "result": {}}

    monkeypatch.setattr(api, "_safe_req", fake_safe_req)

    payload = {
        "category": "spot",
        "symbol": "BTCUSDT",
        "side": "buy",
        "orderType": "Limit",
        "qty": Decimal("1.234500"),
        "price": 42000.0,
        "orderValue": 12345,
    }

    resp = api.place_order(**payload)

    assert resp == {"retCode": 0, "result": {}}
    assert calls, "_safe_req was not invoked"
    first_call = calls[0]
    assert first_call["method"] == "POST"
    assert first_call["path"] == "/v5/order/create"
    assert first_call["params"] is None
    assert first_call["signed"] is True
    body = first_call["body"]
    assert isinstance(body, dict)
    assert body["side"] == "Buy"
    assert body["qty"] == "1.2345"
    assert body["price"] == "42000"
    assert body["orderValue"] == "12345"


def test_place_order_normalises_string_numerics(monkeypatch) -> None:
    api = BybitAPI(BybitCreds(key="key", secret="sec", testnet=True))

    calls: list[dict[str, Any]] = []

    def fake_safe_req(method: str, path: str, *, params=None, body=None, signed=False):
        calls.append(
            {
                "method": method,
                "path": path,
                "params": params,
                "body": body,
                "signed": signed,
            }
        )
        return {"retCode": 0, "result": {}}

    monkeypatch.setattr(api, "_safe_req", fake_safe_req)

    payload = {
        "category": "spot",
        "symbol": "BTCUSDT",
        "side": "sell",
        "orderType": "Limit",
        "qty": "1.000000",
        "price": "25000.0000",
        "triggerPrice": "24950.5000 ",
    }

    api.place_order(**payload)

    assert calls, "_safe_req was not invoked"
    first_call = calls[0]
    body = first_call["body"]
    assert isinstance(body, dict)
    assert body["qty"] == "1"
    assert body["price"] == "25000"
    assert body["triggerPrice"] == "24950.5"


def test_place_order_requires_required_fields() -> None:
    api = BybitAPI(BybitCreds(key="key", secret="sec", testnet=True))

    with pytest.raises(ValueError) as excinfo:
        api.place_order(symbol="BTCUSDT", side="buy", orderType="Limit", qty=1)

    assert "category" in str(excinfo.value)


def test_place_order_requires_quantity() -> None:
    api = BybitAPI(BybitCreds(key="key", secret="sec", testnet=True))

    with pytest.raises(ValueError) as excinfo:
        api.place_order(
            category="spot",
            symbol="BTCUSDT",
            side="Buy",
            orderType="Limit",
        )

    assert "quantity" in str(excinfo.value)


def test_place_order_rejects_invalid_side() -> None:
    api = BybitAPI(BybitCreds(key="key", secret="sec", testnet=True))

    with pytest.raises(ValueError) as excinfo:
        api.place_order(
            category="spot",
            symbol="BTCUSDT",
            side="hold",
            orderType="Limit",
            qty=1,
        )

    assert "side" in str(excinfo.value)


def test_place_order_sanitises_order_link_id(monkeypatch) -> None:
    api = BybitAPI(BybitCreds(key="key", secret="sec", testnet=True))

    calls: list[dict[str, Any]] = []

    def fake_safe_req(method: str, path: str, *, params=None, body=None, signed=False):
        calls.append({"method": method, "path": path, "body": body, "params": params})
        return {"retCode": 0}

    monkeypatch.setattr(api, "_safe_req", fake_safe_req)
    monkeypatch.setattr(api, "open_orders", lambda **_: {"result": {"list": []}})

    long_link = _long_link("ORDER")
    api.place_order(
        category="spot",
        symbol="BTCUSDT",
        side="buy",
        orderType="Limit",
        qty=1,
        orderLinkId=long_link,
    )

    assert calls
    first = calls[0]
    assert first["method"] == "POST"
    assert first["path"] == "/v5/order/create"
    assert first["body"]["orderLinkId"] == ensure_link_id(long_link)


def test_place_order_idempotent_returns_cached_response(monkeypatch) -> None:
    api = BybitAPI(BybitCreds(key="key", secret="sec", testnet=True))

    create_calls: list[dict[str, Any]] = []
    ancillary_calls: list[dict[str, Any]] = []
    response_payload = {"retCode": 0, "result": {"orderId": "1", "orderLinkId": "dup"}}

    def fake_safe_req(method: str, path: str, *, params=None, body=None, signed=False):
        call = {"method": method, "path": path, "body": body, "params": params, "signed": signed}
        if path == "/v5/order/create":
            create_calls.append(call)
            return response_payload
        ancillary_calls.append(call)
        return {"retCode": 0, "result": {"list": []}}

    monkeypatch.setattr(api, "_safe_req", fake_safe_req)

    payload = {
        "category": "spot",
        "symbol": "BTCUSDT",
        "side": "buy",
        "orderType": "Limit",
        "qty": Decimal("1.5"),
        "price": Decimal("25000"),
        "orderLinkId": "duplicate-test",
    }

    first = api.place_order(**payload)
    create_after_first = len(create_calls)
    second = api.place_order(**payload)

    assert first == response_payload
    assert second == response_payload
    assert len(create_calls) == create_after_first, "Duplicate call must not send another create request"


def test_place_order_conflicting_duplicate_raises(monkeypatch) -> None:
    api = BybitAPI(BybitCreds(key="key", secret="sec", testnet=True))

    def fake_safe_req(method: str, path: str, *, params=None, body=None, signed=False):
        if path == "/v5/order/create":
            return {"retCode": 0, "result": {}}
        return {"retCode": 0, "result": {"list": []}}

    monkeypatch.setattr(api, "_safe_req", fake_safe_req)

    payload = {
        "category": "spot",
        "symbol": "ETHUSDT",
        "side": "sell",
        "orderType": "Limit",
        "qty": Decimal("0.5"),
        "price": Decimal("1800"),
        "orderLinkId": "conflict-test",
    }

    api.place_order(**payload)

    with pytest.raises(ValueError):
        api.place_order(
            category="spot",
            symbol="ETHUSDT",
            side="sell",
            orderType="Limit",
            qty=Decimal("0.75"),
            price=Decimal("1790"),
            orderLinkId="conflict-test",
        )


def test_place_order_does_not_cache_failed_attempts(monkeypatch) -> None:
    api = BybitAPI(BybitCreds(key="key", secret="sec", testnet=True))

    create_attempts = 0
    responses = [
        {"retCode": 130001, "retMsg": "insufficient balance"},
        {"retCode": 0, "result": {"orderId": "2", "orderLinkId": "retry"}},
    ]

    def fake_safe_req(method: str, path: str, *, params=None, body=None, signed=False):
        nonlocal create_attempts
        if path == "/v5/order/create":
            response = responses[min(create_attempts, len(responses) - 1)]
            create_attempts += 1
            return response
        return {"retCode": 0, "result": {"list": []}}

    monkeypatch.setattr(api, "_safe_req", fake_safe_req)

    payload = {
        "category": "spot",
        "symbol": "SOLUSDT",
        "side": "buy",
        "orderType": "Limit",
        "qty": Decimal("3"),
        "price": Decimal("25"),
        "orderLinkId": "retry",
    }

    first = api.place_order(**payload)
    second = api.place_order(**payload)

    assert first == responses[0]
    assert second == responses[1]
    assert create_attempts == 2, "Failed attempt must trigger a new create request"


def test_cancel_order_uses_signed_endpoint(monkeypatch) -> None:
    api = BybitAPI(BybitCreds(key="key", secret="sec", testnet=True))

    calls: list[dict[str, Any]] = []

    def fake_safe_req(method: str, path: str, *, params=None, body=None, signed=False):
        calls.append(
            {
                "method": method,
                "path": path,
                "params": params,
                "body": body,
                "signed": signed,
            }
        )
        return {"retCode": 0, "result": {}}

    monkeypatch.setattr(api, "_safe_req", fake_safe_req)

    payload = {
        "category": "spot",
        "orderId": "12345",
        "symbol": "BTCUSDT",
    }

    resp = api.cancel_order(**payload)

    assert resp == {"retCode": 0, "result": {}}
    assert calls
    first = calls[0]
    assert first == {
        "method": "POST",
        "path": "/v5/order/cancel",
        "params": None,
        "body": payload,
        "signed": True,
    }
    if len(calls) > 1:
        follow_up = calls[1]
        assert follow_up["path"] == "/v5/order/realtime"
        assert follow_up["params"]["openOnly"] == 1


def test_cancel_order_requires_category() -> None:
    api = BybitAPI(BybitCreds(key="key", secret="sec", testnet=True))

    with pytest.raises(ValueError) as excinfo:
        api.cancel_order(orderId="123")

    assert "category" in str(excinfo.value)


def test_cancel_order_requires_identifier() -> None:
    api = BybitAPI(BybitCreds(key="key", secret="sec", testnet=True))

    with pytest.raises(ValueError) as excinfo:
        api.cancel_order(category="spot")

    msg = str(excinfo.value)
    assert "orderId" in msg and "orderLinkId" in msg


def test_cancel_order_sanitises_order_link_id(monkeypatch) -> None:
    api = BybitAPI(BybitCreds(key="key", secret="sec", testnet=True))

    def fake_safe_req(method: str, path: str, *, params=None, body=None, signed=False):
        calls.append({"method": method, "path": path, "body": body, "params": params})
        return {"retCode": 0}

    calls: list[dict[str, Any]] = []
    monkeypatch.setattr(api, "_safe_req", fake_safe_req)
    monkeypatch.setattr(api, "open_orders", lambda **_: {"result": {"list": []}})

    long_link = _long_link("CANCEL")
    api.cancel_order(category="spot", orderLinkId=long_link)

    assert calls
    first = calls[0]
    assert first["method"] == "POST"
    assert first["path"] == "/v5/order/cancel"
    assert first["body"]["orderLinkId"] == ensure_link_id(long_link)


def test_place_order_self_check_logs_presence(monkeypatch) -> None:
    api = BybitAPI(BybitCreds(key="key", secret="sec", testnet=True))

    long_link = "AI-TEST-PLACE"
    calls: list[dict[str, Any]] = []
    events: list[tuple[str, dict[str, Any]]] = []

    def fake_safe_req(method: str, path: str, *, params=None, body=None, signed=False):
        calls.append({"method": method, "path": path, "body": body, "params": params})
        if path == "/v5/order/create":
            return {
                "retCode": 0,
                "result": {"orderLinkId": long_link, "orderStatus": "New"},
            }
        assert path == "/v5/order/realtime"
        assert params["category"] == "spot"
        assert params["orderLinkId"] == ensure_link_id(long_link)
        return {"retCode": 0, "result": {"list": [{"orderLinkId": long_link}]}}

    monkeypatch.setattr(api, "_safe_req", fake_safe_req)
    monkeypatch.setattr(bybit_api_module, "log", lambda event, **payload: events.append((event, payload)))

    api.place_order(
        category="spot",
        symbol="BTCUSDT",
        side="buy",
        orderType="Limit",
        qty="1",
        orderLinkId=long_link,
    )

    assert any(call["path"] == "/v5/order/create" for call in calls)
    assert events
    self_check_event = next(
        ((name, payload) for name, payload in events if name == "order.self_check.place"),
        None,
    )
    assert self_check_event is not None
    _, payload = self_check_event
    assert payload["ok"] is True
    assert payload["found"] is True
    assert payload["orderLinkId"] == ensure_link_id(long_link)
    assert payload["orderId"] is None
    assert payload["status"] == "New"


def test_cancel_order_self_check_logs_absence(monkeypatch) -> None:
    api = BybitAPI(BybitCreds(key="key", secret="sec", testnet=True))

    link = "AI-TEST-CANCEL"
    events: list[tuple[str, dict[str, Any]]] = []

    def fake_safe_req(method: str, path: str, *, params=None, body=None, signed=False):
        if path == "/v5/order/cancel":
            return {"retCode": 0, "result": {"orderStatus": "Cancelled"}}
        assert path == "/v5/order/realtime"
        assert params["category"] == "spot"
        assert params.get("openOnly") == 1
        assert params.get("orderLinkId") == ensure_link_id(link)
        return {"retCode": 0, "result": {"list": []}}

    monkeypatch.setattr(api, "_safe_req", fake_safe_req)
    monkeypatch.setattr(bybit_api_module, "log", lambda event, **payload: events.append((event, payload)))

    api.cancel_order(category="spot", orderLinkId=link, symbol="BTCUSDT")

    assert events
    event_name, payload = events[-1]
    assert event_name == "order.self_check.cancel"
    assert payload["ok"] is True
    assert payload["found"] is False
    assert payload["orderLinkId"] == ensure_link_id(link)
    assert payload["orderId"] is None
    assert payload["status"] == "Cancelled"


def test_cancel_order_self_check_handles_order_id(monkeypatch) -> None:
    api = BybitAPI(BybitCreds(key="key", secret="sec", testnet=True))

    emitted: list[tuple[str, dict[str, Any]]] = []

    def fake_safe_req(method: str, path: str, *, params=None, body=None, signed=False):
        if path == "/v5/order/cancel":
            assert body["orderId"] == "123"
            return {"retCode": 0, "result": {"orderId": "123"}}
        assert path == "/v5/order/realtime"
        assert params["category"] == "spot"
        assert params.get("openOnly") == 1
        assert params.get("orderId") == "123"
        return {"retCode": 0, "result": {"list": [{"orderId": "123"}]}}

    monkeypatch.setattr(api, "_safe_req", fake_safe_req)
    monkeypatch.setattr(bybit_api_module, "log", lambda event, **payload: emitted.append((event, payload)))

    api.cancel_order(category="spot", orderId="123")

    assert emitted
    name, payload = emitted[-1]
    assert name == "order.self_check.cancel"
    assert payload["orderId"] == "123"
    assert payload["orderLinkId"] is None
    assert payload["found"] is True  # lingering order matched by ID
    assert payload["ok"] is False
    assert payload["status"] is None


def test_place_order_self_check_handles_order_id(monkeypatch) -> None:
    api = BybitAPI(BybitCreds(key="key", secret="sec", testnet=True))

    records: list[tuple[str, dict[str, Any]]] = []

    def fake_safe_req(method: str, path: str, *, params=None, body=None, signed=False):
        if path == "/v5/order/create":
            assert body["qty"] == "1"
            return {
                "retCode": 0,
                "result": {"orderId": "abc123", "orderStatus": "PartiallyFilled"},
            }
        assert path == "/v5/order/realtime"
        assert params["category"] == "spot"
        assert params.get("orderId") == "abc123"
        return {"retCode": 0, "result": {"list": [{"orderId": "abc123"}]}}

    monkeypatch.setattr(api, "_safe_req", fake_safe_req)
    monkeypatch.setattr(bybit_api_module, "log", lambda event, **payload: records.append((event, payload)))

    api.place_order(
        category="spot",
        symbol="ETHUSDT",
        side="buy",
        orderType="Limit",
        qty="1",
    )

    assert records
    self_check_event = next(
        ((name, payload) for name, payload in records if name == "order.self_check.place"),
        None,
    )
    assert self_check_event is not None
    _, payload = self_check_event
    assert payload["orderId"] == "abc123"
    assert isinstance(payload["orderLinkId"], str)
    assert payload["orderLinkId"]
    assert payload["found"] is True
    assert payload["ok"] is True
    assert payload["status"] == "PartiallyFilled"


def test_execution_list_supports_cursor(monkeypatch: pytest.MonkeyPatch) -> None:
    api = BybitAPI(BybitCreds(key="key", secret="sec", testnet=True))

    captured: dict[str, Any] = {}

    def fake_safe_req(method: str, path: str, *, params=None, body=None, signed=False):
        captured.update(
            {
                "method": method,
                "path": path,
                "params": params,
                "body": body,
                "signed": signed,
            }
        )
        return {"retCode": 0}

    monkeypatch.setattr(api, "_safe_req", fake_safe_req)

    api.execution_list(
        category="spot",
        symbol="BTCUSDT",
        limit=200,
        cursor="  next-page  ",
        start=123,
        end=456,
    )

    assert captured["method"] == "GET"
    assert captured["path"] == "/v5/execution/list"
    assert captured["signed"] is True
    params = captured["params"]
    assert params["category"] == "spot"
    assert params["symbol"] == "BTCUSDT"
    assert params["limit"] == 200
    assert params["cursor"] == "next-page"
    assert params["start"] == 123
    assert params["end"] == 456


def test_execution_list_ignores_blank_cursor(monkeypatch: pytest.MonkeyPatch) -> None:
    api = BybitAPI(BybitCreds(key="key", secret="sec", testnet=True))

    captured: dict[str, Any] = {}

    def fake_safe_req(method: str, path: str, *, params=None, body=None, signed=False):
        captured.update({"method": method, "path": path, "params": params or {}})
        return {"retCode": 0}

    monkeypatch.setattr(api, "_safe_req", fake_safe_req)

    api.execution_list(category="linear", cursor="   ", limit=None)

    assert captured["path"] == "/v5/execution/list"
    params = captured["params"]
    assert params["category"] == "linear"
    assert "cursor" not in params
    assert "limit" not in params


def test_place_order_self_check_allows_immediate_fill(monkeypatch) -> None:
    api = BybitAPI(BybitCreds(key="key", secret="sec", testnet=True))

    events: list[tuple[str, dict[str, Any]]] = []

    def fake_safe_req(method: str, path: str, *, params=None, body=None, signed=False):
        if path == "/v5/order/create":
            return {
                "retCode": 0,
                "result": {
                    "orderId": "filled-1",
                    "orderStatus": "Filled",
                },
            }
        assert path == "/v5/order/realtime"
        return {"retCode": 0, "result": {"list": []}}

    monkeypatch.setattr(api, "_safe_req", fake_safe_req)
    monkeypatch.setattr(
        bybit_api_module,
        "log",
        lambda event, **payload: events.append((event, payload)),
    )

    api.place_order(
        category="spot",
        symbol="BTCUSDT",
        side="buy",
        orderType="Market",
        qty="1",
    )

    assert events
    self_check_event = next(
        ((name, payload) for name, payload in events if name == "order.self_check.place"),
        None,
    )
    assert self_check_event is not None
    _, payload = self_check_event
    assert payload["orderId"] == "filled-1"
    assert payload["found"] is False
    assert payload["ok"] is True
    assert payload["status"] == "Filled"


def test_place_order_self_check_retries_realtime_lookup(monkeypatch) -> None:
    api = BybitAPI(BybitCreds(key="key", secret="sec", testnet=True))

    long_link = ensure_link_id("AI-TEST-PAGE")
    events: list[tuple[str, dict[str, Any]]] = []
    realtime_calls: list[dict[str, Any]] = []

    def fake_safe_req(method: str, path: str, *, params=None, body=None, signed=False):
        if path == "/v5/order/create":
            return {
                "retCode": 0,
                "result": {"orderLinkId": long_link, "orderStatus": "New"},
            }
        assert path == "/v5/order/realtime"
        realtime_calls.append(params or {})
        attempt = len(realtime_calls)
        if attempt < 3:
            return {"retCode": 0, "result": {"list": []}}
        return {"retCode": 0, "result": {"list": [{"orderLinkId": long_link}]}}

    monkeypatch.setattr(api, "_safe_req", fake_safe_req)
    monkeypatch.setattr(bybit_api_module, "log", lambda event, **payload: events.append((event, payload)))

    api.place_order(
        category="spot",
        symbol="BTCUSDT",
        side="buy",
        orderType="Limit",
        qty="1",
        orderLinkId=long_link,
    )

    assert len(realtime_calls) >= 3
    assert all(call.get("category") == "spot" for call in realtime_calls)
    assert any(call.get("orderLinkId") == long_link for call in realtime_calls)
    assert events
    self_check_event = next(
        ((name, payload) for name, payload in events if name == "order.self_check.place"),
        None,
    )
    assert self_check_event is not None
    _, payload = self_check_event
    assert payload["found"] is True
    assert payload["ok"] is True


def test_cancel_all_uses_signed_endpoint(monkeypatch) -> None:
    api = BybitAPI(BybitCreds(key="key", secret="sec", testnet=True))

    captured: dict[str, Any] = {}

    def fake_safe_req(method: str, path: str, *, params=None, body=None, signed=False):
        captured.update(
            {
                "method": method,
                "path": path,
                "params": params,
                "body": body,
                "signed": signed,
            }
        )
        return {"retCode": 0, "result": {}}

    monkeypatch.setattr(api, "_safe_req", fake_safe_req)

    resp = api.cancel_all(
        category="spot",
        symbol=" BTCUSDT ",
        baseCoin=None,
        orderFilter=" StopOrder ",
        customFlag=True,
    )

    assert resp == {"retCode": 0, "result": {}}
    assert captured == {
        "method": "POST",
        "path": "/v5/order/cancel-all",
        "params": None,
        "body": {
            "category": "spot",
            "symbol": "BTCUSDT",
            "orderFilter": "StopOrder",
            "customFlag": True,
        },
        "signed": True,
    }


def test_cancel_all_requires_category() -> None:
    api = BybitAPI(BybitCreds(key="key", secret="sec", testnet=True))

    with pytest.raises(ValueError) as excinfo:
        api.cancel_all(symbol="BTCUSDT")

    assert "category" in str(excinfo.value)


def test_cancel_all_omits_blank_strings(monkeypatch) -> None:
    api = BybitAPI(BybitCreds(key="key", secret="sec", testnet=True))

    captured: dict[str, Any] = {}

    def fake_safe_req(method: str, path: str, *, params=None, body=None, signed=False):
        captured["body"] = body
        return {"retCode": 0}

    monkeypatch.setattr(api, "_safe_req", fake_safe_req)

    api.cancel_all(category="spot", symbol="   ", settleCoin=" usdt ")

    assert captured["body"] == {"category": "spot", "settleCoin": "usdt"}


def test_cancel_all_sanitises_order_link_id(monkeypatch) -> None:
    api = BybitAPI(BybitCreds(key="key", secret="sec", testnet=True))

    captured: dict[str, Any] = {}

    def fake_safe_req(method: str, path: str, *, params=None, body=None, signed=False):
        captured["body"] = body
        return {"retCode": 0}

    monkeypatch.setattr(api, "_safe_req", fake_safe_req)

    long_link = _long_link("ALL")
    api.cancel_all(category="spot", orderLinkId=f"  {long_link}  ")

    assert captured["body"]["orderLinkId"] == ensure_link_id(long_link)


def test_batch_place_normalises_orders(monkeypatch) -> None:
    api = BybitAPI(BybitCreds(key="key", secret="sec", testnet=True))

    captured: dict[str, Any] = {}

    def fake_safe_req(method: str, path: str, *, params=None, body=None, signed=False):
        captured.update(
            {
                "method": method,
                "path": path,
                "params": params,
                "body": body,
                "signed": signed,
            }
        )
        return {"retCode": 0, "result": {}}

    monkeypatch.setattr(api, "_safe_req", fake_safe_req)

    orders = [
        {
            "symbol": "BTCUSDT",
            "side": "buy",
            "orderType": "Limit",
            "qty": 1.234500,
            "price": Decimal("27000.100000"),
        },
        {
            "symbol": "ETHUSDT",
            "side": "Sell",
            "orderType": "Market",
            "orderValue": 250,
        },
    ]

    resp = api.batch_place(category="spot", orders=orders)

    assert resp == {"retCode": 0, "result": {}}
    assert captured["method"] == "POST"
    assert captured["path"] == "/v5/order/create-batch"
    assert captured["params"] is None
    assert captured["signed"] is True

    body = captured["body"]
    assert body["category"] == "spot"
    assert body["request"][0]["side"] == "Buy"
    assert body["request"][0]["qty"] == "1.2345"
    assert body["request"][0]["price"] == "27000.1"
    assert body["request"][1]["orderValue"] == "250"


def test_batch_place_sanitises_order_link_ids(monkeypatch) -> None:
    api = BybitAPI(BybitCreds(key="key", secret="sec", testnet=True))

    captured: dict[str, Any] = {}

    def fake_safe_req(method: str, path: str, *, params=None, body=None, signed=False):
        captured["body"] = body
        return {"retCode": 0}

    monkeypatch.setattr(api, "_safe_req", fake_safe_req)

    long_link = _long_link("BPLACE")
    orders = [
        {
            "symbol": "BTCUSDT",
            "side": "buy",
            "orderType": "Limit",
            "qty": 1,
            "orderLinkId": long_link,
        }
    ]

    api.batch_place(category="spot", orders=orders)

    request = captured["body"]["request"]
    assert request[0]["orderLinkId"] == ensure_link_id(long_link)


def test_batch_place_materialises_iterables(monkeypatch) -> None:
    api = BybitAPI(BybitCreds(key="key", secret="sec", testnet=True))

    captured: dict[str, Any] = {}

    def fake_safe_req(method: str, path: str, *, params=None, body=None, signed=False):
        captured["body"] = body
        return {"retCode": 0}

    monkeypatch.setattr(api, "_safe_req", fake_safe_req)

    orders = (
        {
            "symbol": "BTCUSDT",
            "side": "Buy",
            "orderType": "Limit",
            "qty": i + 1,
        }
        for i in range(2)
    )

    api.batch_place(category="spot", orders=orders)

    assert captured["body"]["request"] == [
        {"symbol": "BTCUSDT", "side": "Buy", "orderType": "Limit", "qty": "1"},
        {"symbol": "BTCUSDT", "side": "Buy", "orderType": "Limit", "qty": "2"},
    ]


@pytest.mark.parametrize(
    "orders",
    [
        None,
        [],
    ],
)
def test_batch_place_requires_orders(orders) -> None:
    api = BybitAPI(BybitCreds(key="key", secret="sec", testnet=True))

    with pytest.raises(ValueError):
        api.batch_place(category="spot", orders=orders)


def test_batch_place_requires_category() -> None:
    api = BybitAPI(BybitCreds(key="key", secret="sec", testnet=True))

    with pytest.raises(ValueError):
        api.batch_place(category="", orders=[{"symbol": "BTCUSDT", "side": "Buy", "orderType": "Limit", "qty": 1}])


def test_batch_place_rejects_too_many_orders() -> None:
    api = BybitAPI(BybitCreds(key="key", secret="sec", testnet=True))

    orders = (
        {"symbol": f"S{i}", "side": "Buy", "orderType": "Limit", "qty": 1}
        for i in range(11)
    )

    with pytest.raises(ValueError) as excinfo:
        api.batch_place(category="spot", orders=orders)

    assert "10" in str(excinfo.value)


def test_batch_place_requires_required_fields() -> None:
    api = BybitAPI(BybitCreds(key="key", secret="sec", testnet=True))

    with pytest.raises(ValueError) as excinfo:
        api.batch_place(category="spot", orders=[{"symbol": "BTCUSDT", "qty": 1}])

    message = str(excinfo.value)
    assert "side" in message and "orderType" in message


def test_batch_place_requires_quantity() -> None:
    api = BybitAPI(BybitCreds(key="key", secret="sec", testnet=True))

    with pytest.raises(ValueError) as excinfo:
        api.batch_place(
            category="spot",
            orders=[{"symbol": "BTCUSDT", "side": "Buy", "orderType": "Limit"}],
        )

    assert "quantity" in str(excinfo.value)


def test_batch_place_rejects_invalid_side() -> None:
    api = BybitAPI(BybitCreds(key="key", secret="sec", testnet=True))

    with pytest.raises(ValueError) as excinfo:
        api.batch_place(
            category="spot",
            orders=[
                {
                    "symbol": "BTCUSDT",
                    "side": "hold",
                    "orderType": "Limit",
                    "qty": 1,
                }
            ],
        )

    assert "side" in str(excinfo.value)


<<<<<<< HEAD
def test_async_api_executes_in_threadpool(monkeypatch: pytest.MonkeyPatch) -> None:
    api = BybitAPI(BybitCreds(key="key", secret="sec", testnet=True))
    thread_ids: list[int] = []

    def fake_safe_req(self, method: str, path: str, *, params=None, body=None, signed=False):
        thread_ids.append(threading.get_ident())
        assert method == "GET"
        assert path == "/v5/market/time"
        return {"retCode": 0, "result": {}}

    monkeypatch.setattr(api, "_safe_req", MethodType(fake_safe_req, api))

    async def _run() -> None:
        async_api = bybit_api_module.AsyncBybitAPI(api)
        result = await async_api.server_time()

        assert result == {"retCode": 0, "result": {}}
        assert thread_ids, "Expected the wrapped call to execute"
        main_thread = threading.get_ident()
        assert all(thread_id != main_thread for thread_id in thread_ids)

    asyncio.run(_run())


def test_async_api_close_releases_session(monkeypatch: pytest.MonkeyPatch) -> None:
    api = BybitAPI(BybitCreds(key="key", secret="sec", testnet=True))
    fake_session = MagicMock()
    api.session = fake_session  # reuse setter logic

    async def _run() -> None:
        async_api = bybit_api_module.AsyncBybitAPI(api)
        await async_api.close()

    asyncio.run(_run())

    assert fake_session.close.call_count == 1


def test_async_api_supports_custom_executor(monkeypatch: pytest.MonkeyPatch) -> None:
    api = BybitAPI(BybitCreds(key="key", secret="sec", testnet=True))
    thread_names: list[str] = []

    def fake_safe_req(self, method: str, path: str, *, params=None, body=None, signed=False):
        thread_names.append(threading.current_thread().name)
        return {"retCode": 0, "result": {}}

    monkeypatch.setattr(api, "_safe_req", MethodType(fake_safe_req, api))

    executor = ThreadPoolExecutor(max_workers=1, thread_name_prefix="custom-exec")

    async def _run() -> None:
        async_api = bybit_api_module.AsyncBybitAPI(api, executor=executor)
        await async_api.server_time()

    try:
        asyncio.run(_run())
    finally:
        executor.shutdown(wait=True)

    assert thread_names, "Expected executor to run the wrapped call"
    assert any(name.startswith("custom-exec") for name in thread_names)


def test_async_api_allows_tuning_shared_executor(monkeypatch: pytest.MonkeyPatch) -> None:
    bybit_api_module.reset_async_executor()

    api = BybitAPI(BybitCreds(key="key", secret="sec", testnet=True))

    created_workers: list[int] = []
    created_executors: list[ThreadPoolExecutor] = []

    def fake_make_executor(max_workers: int) -> ThreadPoolExecutor:
        created_workers.append(max_workers)
        executor = ThreadPoolExecutor(max_workers=1)
        created_executors.append(executor)
        return executor

    monkeypatch.setattr(bybit_api_module, "_make_executor", fake_make_executor)

    def fake_safe_req(self, method: str, path: str, *, params=None, body=None, signed=False):
        return {"retCode": 0, "result": {}}

    monkeypatch.setattr(api, "_safe_req", MethodType(fake_safe_req, api))

    async def _run() -> None:
        async_api = bybit_api_module.AsyncBybitAPI(api, max_workers=17)
        await async_api.server_time()

    try:
        asyncio.run(_run())
        assert created_workers == [17]
    finally:
        for executor in created_executors:
            executor.shutdown(wait=True)
        bybit_api_module.reset_async_executor()


def test_async_api_shared_executor_expands_for_larger_limits(
    monkeypatch: pytest.MonkeyPatch,
) -> None:
    bybit_api_module.reset_async_executor()

    api = BybitAPI(BybitCreds(key="key", secret="sec", testnet=True))

    created_workers: list[int] = []
    created_executors: list[ThreadPoolExecutor] = []

    def fake_make_executor(max_workers: int) -> ThreadPoolExecutor:
        created_workers.append(max_workers)
        executor = ThreadPoolExecutor(max_workers=1)
        created_executors.append(executor)
        return executor

    monkeypatch.setattr(bybit_api_module, "_make_executor", fake_make_executor)

    def fake_safe_req(self, method: str, path: str, *, params=None, body=None, signed=False):
        return {"retCode": 0, "result": {}}

    monkeypatch.setattr(api, "_safe_req", MethodType(fake_safe_req, api))

    async def _run() -> None:
        fast_api = bybit_api_module.AsyncBybitAPI(api, max_workers=3)
        await fast_api.server_time()
        faster_api = bybit_api_module.AsyncBybitAPI(api, max_workers=9)
        await faster_api.server_time()

    try:
        asyncio.run(_run())
        assert created_workers == [3, 9]
    finally:
        for executor in created_executors:
            executor.shutdown(wait=True)
        bybit_api_module.reset_async_executor()


def test_async_api_shared_executor_reuses_existing_for_smaller_limits(
    monkeypatch: pytest.MonkeyPatch,
) -> None:
    bybit_api_module.reset_async_executor()

    api = BybitAPI(BybitCreds(key="key", secret="sec", testnet=True))

    created_workers: list[int] = []
    created_executors: list[ThreadPoolExecutor] = []

    def fake_make_executor(max_workers: int) -> ThreadPoolExecutor:
        created_workers.append(max_workers)
        executor = ThreadPoolExecutor(max_workers=1)
        created_executors.append(executor)
        return executor

    monkeypatch.setattr(bybit_api_module, "_make_executor", fake_make_executor)

    def fake_safe_req(self, method: str, path: str, *, params=None, body=None, signed=False):
        return {"retCode": 0, "result": {}}

    monkeypatch.setattr(api, "_safe_req", MethodType(fake_safe_req, api))

    async def _run() -> None:
        wide_api = bybit_api_module.AsyncBybitAPI(api, max_workers=11)
        await wide_api.server_time()
        narrow_api = bybit_api_module.AsyncBybitAPI(api, max_workers=2)
        await narrow_api.server_time()

    try:
        asyncio.run(_run())
        assert created_workers == [11]
    finally:
        for executor in created_executors:
            executor.shutdown(wait=True)
        bybit_api_module.reset_async_executor()
=======
def test_compute_retry_delay_uses_retry_after(monkeypatch: pytest.MonkeyPatch) -> None:
    monkeypatch.setattr(bybit_api_module.random, "random", lambda: 0.0)

    delay = _compute_retry_delay(1, retry_after=2.75, maximum=10.0)

    assert delay == pytest.approx(2.75)


def test_compute_retry_delay_skips_jitter_when_hint_dominates(
    monkeypatch: pytest.MonkeyPatch,
) -> None:
    calls: list[float] = []

    def fake_random() -> float:
        calls.append(1.0)
        return 1.0

    monkeypatch.setattr(bybit_api_module.random, "random", fake_random)

    delay = _compute_retry_delay(1, retry_after=4.0, maximum=10.0)

    assert delay == pytest.approx(4.0)
    assert not calls, "Expected jitter to be skipped when server hint dominates"


def test_compute_retry_delay_respects_backoff(monkeypatch: pytest.MonkeyPatch) -> None:
    monkeypatch.setattr(bybit_api_module.random, "random", lambda: 0.0)

    first = _compute_retry_delay(1, retry_after=None, maximum=10.0)
    second = _compute_retry_delay(2, retry_after=None, maximum=10.0)
    third = _compute_retry_delay(5, retry_after=None, maximum=10.0)

    assert first == pytest.approx(0.5)
    assert second > first
    assert third <= 5.0


def test_retry_delay_from_headers_prefers_retry_after() -> None:
    response = MagicMock()
    response.headers = {"Retry-After": "3"}

    delay = bybit_api_module._retry_delay_from_headers(response)

    assert delay == pytest.approx(3.0)


def test_retry_delay_from_headers_supports_timestamp(monkeypatch: pytest.MonkeyPatch) -> None:
    now = time.time()
    response = MagicMock()
    response.headers = {"X-Bapi-Limit-Reset-Timestamp": str(now + 5)}

    delay = bybit_api_module._retry_delay_from_headers(response)

    assert delay is not None and delay == pytest.approx(5.0, abs=0.25)


def test_retry_delay_from_payload_reads_ext_info() -> None:
    payload = {"retExtInfo": {"retryAfter": "4.2"}}

    delay = bybit_api_module._retry_delay_from_payload(payload)

    assert delay == pytest.approx(4.2)
>>>>>>> 26e11b98
<|MERGE_RESOLUTION|>--- conflicted
+++ resolved
@@ -3,16 +3,10 @@
 import asyncio
 import hashlib
 import hmac
-<<<<<<< HEAD
 import threading
 from concurrent.futures import ThreadPoolExecutor
 from decimal import Decimal
 from types import MethodType
-=======
-import time
-from decimal import Decimal
-from types import SimpleNamespace
->>>>>>> 26e11b98
 from typing import Any
 from unittest.mock import MagicMock
 
@@ -1420,7 +1414,6 @@
     assert "side" in str(excinfo.value)
 
 
-<<<<<<< HEAD
 def test_async_api_executes_in_threadpool(monkeypatch: pytest.MonkeyPatch) -> None:
     api = BybitAPI(BybitCreds(key="key", secret="sec", testnet=True))
     thread_ids: list[int] = []
@@ -1591,68 +1584,4 @@
     finally:
         for executor in created_executors:
             executor.shutdown(wait=True)
-        bybit_api_module.reset_async_executor()
-=======
-def test_compute_retry_delay_uses_retry_after(monkeypatch: pytest.MonkeyPatch) -> None:
-    monkeypatch.setattr(bybit_api_module.random, "random", lambda: 0.0)
-
-    delay = _compute_retry_delay(1, retry_after=2.75, maximum=10.0)
-
-    assert delay == pytest.approx(2.75)
-
-
-def test_compute_retry_delay_skips_jitter_when_hint_dominates(
-    monkeypatch: pytest.MonkeyPatch,
-) -> None:
-    calls: list[float] = []
-
-    def fake_random() -> float:
-        calls.append(1.0)
-        return 1.0
-
-    monkeypatch.setattr(bybit_api_module.random, "random", fake_random)
-
-    delay = _compute_retry_delay(1, retry_after=4.0, maximum=10.0)
-
-    assert delay == pytest.approx(4.0)
-    assert not calls, "Expected jitter to be skipped when server hint dominates"
-
-
-def test_compute_retry_delay_respects_backoff(monkeypatch: pytest.MonkeyPatch) -> None:
-    monkeypatch.setattr(bybit_api_module.random, "random", lambda: 0.0)
-
-    first = _compute_retry_delay(1, retry_after=None, maximum=10.0)
-    second = _compute_retry_delay(2, retry_after=None, maximum=10.0)
-    third = _compute_retry_delay(5, retry_after=None, maximum=10.0)
-
-    assert first == pytest.approx(0.5)
-    assert second > first
-    assert third <= 5.0
-
-
-def test_retry_delay_from_headers_prefers_retry_after() -> None:
-    response = MagicMock()
-    response.headers = {"Retry-After": "3"}
-
-    delay = bybit_api_module._retry_delay_from_headers(response)
-
-    assert delay == pytest.approx(3.0)
-
-
-def test_retry_delay_from_headers_supports_timestamp(monkeypatch: pytest.MonkeyPatch) -> None:
-    now = time.time()
-    response = MagicMock()
-    response.headers = {"X-Bapi-Limit-Reset-Timestamp": str(now + 5)}
-
-    delay = bybit_api_module._retry_delay_from_headers(response)
-
-    assert delay is not None and delay == pytest.approx(5.0, abs=0.25)
-
-
-def test_retry_delay_from_payload_reads_ext_info() -> None:
-    payload = {"retExtInfo": {"retryAfter": "4.2"}}
-
-    delay = bybit_api_module._retry_delay_from_payload(payload)
-
-    assert delay == pytest.approx(4.2)
->>>>>>> 26e11b98
+        bybit_api_module.reset_async_executor()